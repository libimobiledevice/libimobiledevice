/*
 * lockdown-cu.c
 * com.apple.mobile.lockdownd service CU additions
 *
 * Copyright (c) 2021 Nikias Bassen, All Rights Reserved.
 *
 * This library is free software; you can redistribute it and/or
 * modify it under the terms of the GNU Lesser General Public
 * License as published by the Free Software Foundation; either
 * version 2.1 of the License, or (at your option) any later version.
 *
 * This library is distributed in the hope that it will be useful,
 * but WITHOUT ANY WARRANTY; without even the implied warranty of
 * MERCHANTABILITY or FITNESS FOR A PARTICULAR PURPOSE.  See the GNU
 * Lesser General Public License for more details.
 *
 * You should have received a copy of the GNU Lesser General Public
 * License along with this library; if not, write to the Free Software
 * Foundation, Inc., 51 Franklin Street, Fifth Floor, Boston, MA  02110-1301  USA
 */

#ifdef HAVE_CONFIG_H
#include <config.h>
#endif

#include <string.h>
#include <stdlib.h>
#define _GNU_SOURCE 1
#define __USE_GNU 1
#include <stdio.h>
#include <ctype.h>
<<<<<<< HEAD
#ifndef _MSC_VER
#include <unistd.h>
#endif
=======

#ifndef _MSC_VER
#include <unistd.h>
#endif

>>>>>>> a6b6c35d
#include <plist/plist.h>

#include "idevice.h"
#include "lockdown.h"
#include "common/debug.h"

#ifdef HAVE_WIRELESS_PAIRING

#include <libimobiledevice-glue/utils.h>
#include <libimobiledevice-glue/socket.h>
#include <libimobiledevice-glue/opack.h>
#include <libimobiledevice-glue/tlv.h>

#if defined(HAVE_OPENSSL)
#include <openssl/hmac.h>
#include <openssl/evp.h>
#include <openssl/rand.h>
#if defined(LIBRESSL_VERSION_NUMBER) && (LIBRESSL_VERSION_NUMBER < 0x2030200fL)
#include <openssl/chacha.h>
#include <openssl/poly1305.h>
#endif
#elif defined(HAVE_GCRYPT)
#include <gcrypt.h>
#elif defined(HAVE_MBEDTLS)
#include <mbedtls/md.h>
#include <mbedtls/chachapoly.h>
#endif

#ifdef __APPLE__
#include <sys/sysctl.h>
#include <SystemConfiguration/SystemConfiguration.h>
#include <CoreFoundation/CoreFoundation.h>
#include <TargetConditionals.h>
#endif

#include "property_list_service.h"
#include "common/userpref.h"

#include "endianness.h"

#include "srp.h"
#include "ed25519.h"

/* {{{ SRP6a parameters */
static const unsigned char kSRPModulus3072[384] = {
	0xff, 0xff, 0xff, 0xff, 0xff, 0xff, 0xff, 0xff, 0xc9, 0x0f, 0xda, 0xa2, 0x21, 0x68, 0xc2, 0x34,
	0xc4, 0xc6, 0x62, 0x8b, 0x80, 0xdc, 0x1c, 0xd1, 0x29, 0x02, 0x4e, 0x08, 0x8a, 0x67, 0xcc, 0x74,
	0x02, 0x0b, 0xbe, 0xa6, 0x3b, 0x13, 0x9b, 0x22, 0x51, 0x4a, 0x08, 0x79, 0x8e, 0x34, 0x04, 0xdd,
	0xef, 0x95, 0x19, 0xb3, 0xcd, 0x3a, 0x43, 0x1b, 0x30, 0x2b, 0x0a, 0x6d, 0xf2, 0x5f, 0x14, 0x37,
	0x4f, 0xe1, 0x35, 0x6d, 0x6d, 0x51, 0xc2, 0x45, 0xe4, 0x85, 0xb5, 0x76, 0x62, 0x5e, 0x7e, 0xc6,
	0xf4, 0x4c, 0x42, 0xe9, 0xa6, 0x37, 0xed, 0x6b, 0x0b, 0xff, 0x5c, 0xb6, 0xf4, 0x06, 0xb7, 0xed,
	0xee, 0x38, 0x6b, 0xfb, 0x5a, 0x89, 0x9f, 0xa5, 0xae, 0x9f, 0x24, 0x11, 0x7c, 0x4b, 0x1f, 0xe6,
	0x49, 0x28, 0x66, 0x51, 0xec, 0xe4, 0x5b, 0x3d, 0xc2, 0x00, 0x7c, 0xb8, 0xa1, 0x63, 0xbf, 0x05,
	0x98, 0xda, 0x48, 0x36, 0x1c, 0x55, 0xd3, 0x9a, 0x69, 0x16, 0x3f, 0xa8, 0xfd, 0x24, 0xcf, 0x5f,
	0x83, 0x65, 0x5d, 0x23, 0xdc, 0xa3, 0xad, 0x96, 0x1c, 0x62, 0xf3, 0x56, 0x20, 0x85, 0x52, 0xbb,
	0x9e, 0xd5, 0x29, 0x07, 0x70, 0x96, 0x96, 0x6d, 0x67, 0x0c, 0x35, 0x4e, 0x4a, 0xbc, 0x98, 0x04,
	0xf1, 0x74, 0x6c, 0x08, 0xca, 0x18, 0x21, 0x7c, 0x32, 0x90, 0x5e, 0x46, 0x2e, 0x36, 0xce, 0x3b,
	0xe3, 0x9e, 0x77, 0x2c, 0x18, 0x0e, 0x86, 0x03, 0x9b, 0x27, 0x83, 0xa2, 0xec, 0x07, 0xa2, 0x8f,
	0xb5, 0xc5, 0x5d, 0xf0, 0x6f, 0x4c, 0x52, 0xc9, 0xde, 0x2b, 0xcb, 0xf6, 0x95, 0x58, 0x17, 0x18,
	0x39, 0x95, 0x49, 0x7c, 0xea, 0x95, 0x6a, 0xe5, 0x15, 0xd2, 0x26, 0x18, 0x98, 0xfa, 0x05, 0x10,
	0x15, 0x72, 0x8e, 0x5a, 0x8a, 0xaa, 0xc4, 0x2d, 0xad, 0x33, 0x17, 0x0d, 0x04, 0x50, 0x7a, 0x33,
	0xa8, 0x55, 0x21, 0xab, 0xdf, 0x1c, 0xba, 0x64, 0xec, 0xfb, 0x85, 0x04, 0x58, 0xdb, 0xef, 0x0a,
	0x8a, 0xea, 0x71, 0x57, 0x5d, 0x06, 0x0c, 0x7d, 0xb3, 0x97, 0x0f, 0x85, 0xa6, 0xe1, 0xe4, 0xc7,
	0xab, 0xf5, 0xae, 0x8c, 0xdb, 0x09, 0x33, 0xd7, 0x1e, 0x8c, 0x94, 0xe0, 0x4a, 0x25, 0x61, 0x9d,
	0xce, 0xe3, 0xd2, 0x26, 0x1a, 0xd2, 0xee, 0x6b, 0xf1, 0x2f, 0xfa, 0x06, 0xd9, 0x8a, 0x08, 0x64,
	0xd8, 0x76, 0x02, 0x73, 0x3e, 0xc8, 0x6a, 0x64, 0x52, 0x1f, 0x2b, 0x18, 0x17, 0x7b, 0x20, 0x0c,
	0xbb, 0xe1, 0x17, 0x57, 0x7a, 0x61, 0x5d, 0x6c, 0x77, 0x09, 0x88, 0xc0, 0xba, 0xd9, 0x46, 0xe2,
	0x08, 0xe2, 0x4f, 0xa0, 0x74, 0xe5, 0xab, 0x31, 0x43, 0xdb, 0x5b, 0xfc, 0xe0, 0xfd, 0x10, 0x8e,
	0x4b, 0x82, 0xd1, 0x20, 0xa9, 0x3a, 0xd2, 0xca, 0xff, 0xff, 0xff, 0xff, 0xff, 0xff, 0xff, 0xff,
};

static const unsigned char kSRPGenerator5 = 5;
/* }}} */

/* {{{ HKDF */
#if defined(HAVE_OPENSSL)
#define MD_ALGO_SHA512 EVP_sha512()
typedef const EVP_MD* MD_ALGO_TYPE_T;
#define MD_ALGO_DIGEST_SIZE EVP_MD_size
#define MD_MAX_DIGEST_SIZE EVP_MAX_MD_SIZE

#elif defined(HAVE_GCRYPT)
#define MD_ALGO_SHA512 GCRY_MD_SHA512
typedef int MD_ALGO_TYPE_T;
#define MD_ALGO_DIGEST_SIZE gcry_md_get_algo_dlen
#define MD_MAX_DIGEST_SIZE 64

static void HMAC(MD_ALGO_TYPE_T md, unsigned char* key, unsigned int key_len, unsigned char* data, unsigned int data_len, unsigned char* out, unsigned int* out_len)
{
	gcry_md_hd_t hd;
	if (gcry_md_open(&hd, md, GCRY_MD_FLAG_HMAC)) {
		debug_info("gcry_md_open() failed");
		return;
	}
	if (gcry_md_setkey(hd, key, key_len)) {
		gcry_md_close (hd);
		debug_info("gcry_md_setkey() failed");
		return;
	}
	gcry_md_write(hd, data, data_len);

	unsigned char* digest = gcry_md_read(hd, md);
	if (!digest) {
		gcry_md_close(hd);
		debug_info("gcry_md_read() failed");
		return;
	}

	*out_len = gcry_md_get_algo_dlen(md);
	memcpy(out, digest, *out_len);
	gcry_md_close(hd);
}
#elif defined(HAVE_MBEDTLS)
#define MD_ALGO_SHA512 MBEDTLS_MD_SHA512
typedef mbedtls_md_type_t MD_ALGO_TYPE_T;
#define MD_ALGO_DIGEST_SIZE(x) mbedtls_md_get_size(mbedtls_md_info_from_type(x))
#define MD_MAX_DIGEST_SIZE MBEDTLS_MD_MAX_SIZE

static void HMAC(MD_ALGO_TYPE_T md, unsigned char* key, unsigned int key_len, unsigned char* data, unsigned int data_len, unsigned char* out, unsigned int* out_len)
{
	mbedtls_md_context_t mdctx;
	mbedtls_md_init(&mdctx);
	int mr = mbedtls_md_setup(&mdctx, mbedtls_md_info_from_type(md), 1);
	if (mr != 0) {
		debug_info("mbedtls_md_setup() failed: %d", mr);
		return;
	}

	mr = mbedtls_md_hmac_starts(&mdctx, key, key_len);
	if (mr != 0) {
		mbedtls_md_free(&mdctx);
		debug_info("mbedtls_md_hmac_starts() failed: %d", mr);
		return;
	}

	mbedtls_md_hmac_update(&mdctx, data, data_len);

	mr = mbedtls_md_hmac_finish(&mdctx, out);
	if (mr == 0) {
		*out_len = mbedtls_md_get_size(mbedtls_md_info_from_type(md));
	} else {
		debug_info("mbedtls_md_hmac_finish() failed: %d", mr);
	}
	mbedtls_md_free(&mdctx);
}
#endif

static void hkdf_md_extract(MD_ALGO_TYPE_T md, unsigned char* salt, unsigned int salt_len, unsigned char* input_key_material, unsigned int input_key_material_len, unsigned char* out, unsigned int* out_len)
{
	unsigned char empty_salt[MD_MAX_DIGEST_SIZE];
	if (!md || !out || !out_len || !*out_len) return;
	if (salt_len == 0) {
		salt_len = MD_ALGO_DIGEST_SIZE(md);
		salt = (unsigned char*)empty_salt;
	}
	HMAC(md, salt, salt_len, input_key_material, input_key_material_len, out, out_len);
}

static void hkdf_md_expand(MD_ALGO_TYPE_T md, unsigned char* prk, unsigned int prk_len, unsigned char* info, unsigned int info_len, unsigned char* out, unsigned int* out_len)
{
	if (!md || !out || !out_len || !*out_len) return;
	unsigned int md_size = MD_ALGO_DIGEST_SIZE(md);
	if (*out_len > 255 * md_size) {
		*out_len = 0;
		return;
	}
	int blocks_needed = (*out_len) / md_size;
	if (((*out_len) % md_size) != 0) blocks_needed++;
	unsigned int okm_len = 0;
	unsigned char okm_block[MD_MAX_DIGEST_SIZE];
	unsigned int okm_block_len = 0;
	int i;
	for (i = 0; i < blocks_needed; i++) {
		unsigned int output_block_len = okm_block_len + info_len + 1;
		unsigned char* output_block = malloc(output_block_len);
		if (okm_block_len > 0) {
			memcpy(output_block, okm_block, okm_block_len);
		}
		memcpy(output_block + okm_block_len, info, info_len);
		output_block[okm_block_len + info_len] = (uint8_t)(i+1);

		HMAC(md, prk, prk_len, output_block, output_block_len, okm_block, &okm_block_len);
		if (okm_len < *out_len) {
			memcpy(out + okm_len, okm_block, (okm_len + okm_block_len > *out_len) ? *out_len - okm_len : okm_block_len);
		}
		okm_len += okm_block_len;
		free(output_block);
	}
}

static void hkdf_md(MD_ALGO_TYPE_T md, unsigned char* salt, unsigned int salt_len, unsigned char* info, unsigned int info_len, unsigned char* initial_key_material, unsigned int initial_key_material_size, unsigned char* out, unsigned int *out_len)
{
	if (!md || !initial_key_material || !out || !out_len || !*out_len) return;

	unsigned char prk[MD_MAX_DIGEST_SIZE];
	unsigned int prk_len = MD_ALGO_DIGEST_SIZE(md);

	hkdf_md_extract(md, salt, salt_len, initial_key_material, initial_key_material_size, prk, &prk_len);
	if (prk_len > 0) {
		hkdf_md_expand(md, prk, prk_len, info, info_len, out, out_len);
	} else {
		*out_len = 0;
	}
}
/* }}} */

/* {{{ chacha20 poly1305 encryption/decryption */
#if defined(HAVE_OPENSSL) && defined(LIBRESSL_VERSION_NUMBER) && (LIBRESSL_VERSION_NUMBER < 0x2030200fL)
/* {{{ From: OpenBSD's e_chacha20poly1305.c */
/*
 * Copyright (c) 2015 Reyk Floter <reyk@openbsd.org>
 * Copyright (c) 2014, Google Inc.
 *
 * Permission to use, copy, modify, and/or distribute this software for any
 * purpose with or without fee is hereby granted, provided that the above
 * copyright notice and this permission notice appear in all copies.
 *
 * THE SOFTWARE IS PROVIDED "AS IS" AND THE AUTHOR DISCLAIMS ALL WARRANTIES
 * WITH REGARD TO THIS SOFTWARE INCLUDING ALL IMPLIED WARRANTIES OF
 * MERCHANTABILITY AND FITNESS. IN NO EVENT SHALL THE AUTHOR BE LIABLE FOR ANY
 * SPECIAL, DIRECT, INDIRECT, OR CONSEQUENTIAL DAMAGES OR ANY DAMAGES
 * WHATSOEVER RESULTING FROM LOSS OF USE, DATA OR PROFITS, WHETHER IN AN ACTION
 * OF CONTRACT, NEGLIGENCE OR OTHER TORTIOUS ACTION, ARISING OUT OF OR IN
 * CONNECTION WITH THE USE OR PERFORMANCE OF THIS SOFTWARE.
 */
static void
poly1305_update_with_length(poly1305_state *poly1305,
    const unsigned char *data, size_t data_len)
{
	size_t j = data_len;
	unsigned char length_bytes[8];
	unsigned i;

	for (i = 0; i < sizeof(length_bytes); i++) {
		length_bytes[i] = j;
		j >>= 8;
	}

	if (data != NULL)
		CRYPTO_poly1305_update(poly1305, data, data_len);
	CRYPTO_poly1305_update(poly1305, length_bytes, sizeof(length_bytes));
}

static void
poly1305_update_with_pad16(poly1305_state *poly1305,
    const unsigned char *data, size_t data_len)
{
	static const unsigned char zero_pad16[16];
	size_t pad_len;

	CRYPTO_poly1305_update(poly1305, data, data_len);

	/* pad16() is defined in RFC 7539 2.8.1. */
	if ((pad_len = data_len % 16) == 0)
		return;

	CRYPTO_poly1305_update(poly1305, zero_pad16, 16 - pad_len);
}
/* }}} */
#endif

static void chacha20_poly1305_encrypt_96(unsigned char* key, unsigned char* nonce, unsigned char* ad, size_t ad_len, unsigned char* in, size_t in_len, unsigned char* out, size_t* out_len)
{
#if defined(HAVE_OPENSSL)
#if defined(LIBRESSL_VERSION_NUMBER) && (LIBRESSL_VERSION_NUMBER < 0x3050000fL)
#if (LIBRESSL_VERSION_NUMBER >= 0x2040000fL)
	const EVP_AEAD *aead = EVP_aead_chacha20_poly1305();
	EVP_AEAD_CTX ctx;
	EVP_AEAD_CTX_init(&ctx, aead, key, EVP_AEAD_key_length(aead), EVP_AEAD_DEFAULT_TAG_LENGTH, NULL);
	EVP_AEAD_CTX_seal(&ctx, out, out_len, *out_len, nonce, 12, in, in_len, ad, ad_len);
#else
	unsigned char poly1305_key[32];
	poly1305_state poly1305;
	uint64_t ctr = (uint64_t)(nonce[0] | nonce[1] << 8 | nonce[2] << 16 | nonce[3] << 24) << 32;
	const unsigned char* iv = nonce + 4;

	memset(poly1305_key, 0, sizeof(poly1305_key));
	CRYPTO_chacha_20(poly1305_key, poly1305_key, sizeof(poly1305_key), key, iv, ctr);

	CRYPTO_poly1305_init(&poly1305, poly1305_key);
	poly1305_update_with_pad16(&poly1305, ad, ad_len);
	CRYPTO_chacha_20(out, in, in_len, key, iv, ctr + 1);
	poly1305_update_with_pad16(&poly1305, out, in_len);
	poly1305_update_with_length(&poly1305, NULL, ad_len);
	poly1305_update_with_length(&poly1305, NULL, in_len);

	CRYPTO_poly1305_finish(&poly1305, out + in_len);

	*out_len = in_len + 16;
#endif
#elif defined(OPENSSL_VERSION_NUMBER) && (OPENSSL_VERSION_NUMBER >= 0x10100000L)
	int outl = 0;
	EVP_CIPHER_CTX* ctx = EVP_CIPHER_CTX_new();
	EVP_EncryptInit_ex(ctx, EVP_chacha20_poly1305(), NULL, key, nonce);
	EVP_EncryptUpdate(ctx, out, &outl, in, in_len);
	*out_len = outl;
	outl = 0;
	EVP_EncryptFinal_ex(ctx, out + *out_len, &outl);
	*out_len += outl;
	EVP_CIPHER_CTX_ctrl(ctx, EVP_CTRL_AEAD_GET_TAG, 16, out + *out_len);
	EVP_CIPHER_CTX_free(ctx);
	*out_len += 16;
#else
#error Please use a newer version of OpenSSL (>= 1.1.0)
#endif
#elif defined(HAVE_GCRYPT)
#if defined(GCRYPT_VERSION_NUMBER) && (GCRYPT_VERSION_NUMBER >= 0x010700)
	gcry_cipher_hd_t hd;
	if (gcry_cipher_open(&hd, GCRY_CIPHER_CHACHA20, GCRY_CIPHER_MODE_POLY1305, 0)) {
		debug_info("gcry_cipher_open() failed");
		return;
	}
	gcry_cipher_setkey(hd, key, 32);
	gcry_cipher_setiv(hd, nonce, 12);
	gcry_cipher_authenticate(hd, ad, ad_len);
	*out_len = in_len + 16;
	if (gcry_cipher_encrypt(hd, out, *out_len, in, in_len)) {
		*out_len = 0;
	}
	gcry_cipher_gettag(hd, out+in_len, 16);
	gcry_cipher_close(hd);
#else
#error Please use a newer version of libgcrypt (>= 1.7.0)
#endif
#elif defined (HAVE_MBEDTLS)
	mbedtls_chachapoly_context ctx;
	mbedtls_chachapoly_init(&ctx);
	mbedtls_chachapoly_setkey(&ctx, key);
	if (mbedtls_chachapoly_encrypt_and_tag(&ctx, in_len, nonce, ad, ad_len, in, out, out+in_len) != 0) {
		*out_len = 0;
	}
	mbedtls_chachapoly_free(&ctx);
#else
#error chacha20_poly1305_encrypt_96 is not implemented
#endif
}

static void chacha20_poly1305_encrypt_64(unsigned char* key, unsigned char* nonce, unsigned char* ad, size_t ad_len, unsigned char* in, size_t in_len, unsigned char* out, size_t* out_len)
{
	unsigned char _nonce[12];
	*(uint32_t*)(&_nonce[0]) = 0;
	memcpy(&_nonce[4], nonce, 8);
	chacha20_poly1305_encrypt_96(key, _nonce, ad, ad_len, in, in_len, out, out_len);
}

static void chacha20_poly1305_decrypt_96(unsigned char* key, unsigned char* nonce, unsigned char* ad, size_t ad_len, unsigned char* in, size_t in_len, unsigned char* out, size_t* out_len)
{
#if defined(HAVE_OPENSSL)
#if defined(LIBRESSL_VERSION_NUMBER) && (LIBRESSL_VERSION_NUMBER < 0x3050000fL)
#if (LIBRESSL_VERSION_NUMBER >= 0x2040000fL)
	const EVP_AEAD *aead = EVP_aead_chacha20_poly1305();
	EVP_AEAD_CTX ctx;
	EVP_AEAD_CTX_init(&ctx, aead, key, EVP_AEAD_key_length(aead), EVP_AEAD_DEFAULT_TAG_LENGTH, NULL);
	EVP_AEAD_CTX_open(&ctx, out, out_len, *out_len, nonce, 12, in, in_len, ad, ad_len);
#else
	unsigned char mac[16];
	unsigned char poly1305_key[32];
	poly1305_state poly1305;
	size_t plaintext_len = in_len - 16;
	uint64_t ctr = (uint64_t)(nonce[0] | nonce[1] << 8 | nonce[2] << 16 | nonce[3] << 24) << 32;
	const unsigned char *iv = nonce + 4;

	memset(poly1305_key, 0, sizeof(poly1305_key));
	CRYPTO_chacha_20(poly1305_key, poly1305_key, sizeof(poly1305_key), key, iv, ctr);

	CRYPTO_poly1305_init(&poly1305, poly1305_key);
	poly1305_update_with_pad16(&poly1305, ad, ad_len);
	poly1305_update_with_pad16(&poly1305, in, plaintext_len);
	poly1305_update_with_length(&poly1305, NULL, ad_len);
	poly1305_update_with_length(&poly1305, NULL, plaintext_len);

	CRYPTO_poly1305_finish(&poly1305, mac);

	if (memcmp(mac, in + plaintext_len, 16) != 0) {
		*out_len = 0;
		return;
	}

	CRYPTO_chacha_20(out, in, plaintext_len, key, iv, ctr + 1);
	*out_len = plaintext_len;
#endif
#elif defined(OPENSSL_VERSION_NUMBER) && (OPENSSL_VERSION_NUMBER >= 0x10100000L)
	int outl = 0;
	size_t plaintext_len = in_len - 16;
	EVP_CIPHER_CTX* ctx = EVP_CIPHER_CTX_new();
	EVP_DecryptInit_ex(ctx, EVP_chacha20_poly1305(), NULL, key, nonce);
	EVP_CIPHER_CTX_ctrl(ctx, EVP_CTRL_AEAD_SET_TAG, 16, in + plaintext_len);
	EVP_DecryptUpdate(ctx, out, &outl, in, plaintext_len);
	*out_len = outl;
	outl = 0;
	if (EVP_DecryptFinal_ex(ctx, out + *out_len, &outl) == 1) {
		*out_len += outl;
	} else {
		*out_len = 0;
	}
	EVP_CIPHER_CTX_free(ctx);
#else
#error Please use a newer version of OpenSSL (>= 1.1.0)
#endif
#elif defined(HAVE_GCRYPT)
#if defined(GCRYPT_VERSION_NUMBER) && (GCRYPT_VERSION_NUMBER >= 0x010700)
	gcry_cipher_hd_t hd;
	if (gcry_cipher_open(&hd, GCRY_CIPHER_CHACHA20, GCRY_CIPHER_MODE_POLY1305, 0)) {
		debug_info("gcry_cipher_open() failed");
		return;
	}
	gcry_cipher_setkey(hd, key, 32);
	gcry_cipher_setiv(hd, nonce, 12);
	gcry_cipher_authenticate(hd, ad, ad_len);
	unsigned int plaintext_len = in_len - 16;
	gcry_cipher_decrypt(hd, out, *out_len, in, plaintext_len); 
	if (gcry_cipher_checktag(hd, in + plaintext_len, 16) == 0) {
		*out_len = plaintext_len;
	} else {
		*out_len = 0;
	}
	gcry_cipher_close(hd);
#else
#error Please use a newer version of libgcrypt (>= 1.7.0)
#endif
#elif defined(HAVE_MBEDTLS)
	mbedtls_chachapoly_context ctx;
	mbedtls_chachapoly_init(&ctx);
	mbedtls_chachapoly_setkey(&ctx, key);
	unsigned int plaintext_len = in_len - 16;
	if (mbedtls_chachapoly_auth_decrypt(&ctx, plaintext_len, nonce, ad, ad_len, in + plaintext_len, in, out) == 0) {
		*out_len = plaintext_len;
	} else {
		*out_len = 0;
	}
	mbedtls_chachapoly_free(&ctx);
#else
#error chacha20_poly1305_decrypt_96 is not implemented
#endif
}

static void chacha20_poly1305_decrypt_64(unsigned char* key, unsigned char* nonce, unsigned char* ad, size_t ad_len, unsigned char* in, size_t in_len, unsigned char* out, size_t* out_len)
{
	unsigned char _nonce[12];
	*(uint32_t*)(&_nonce[0]) = 0;
	memcpy(&_nonce[4], nonce, 8);
	chacha20_poly1305_decrypt_96(key, _nonce, ad, ad_len, in, in_len, out, out_len);
}
/* }}} */

#define PAIRING_ERROR(x) \
	debug_info(x); \
	if (pairing_callback) { \
		pairing_callback(LOCKDOWN_CU_PAIRING_ERROR, cb_user_data, (char*)x, NULL); \
	}

#define PAIRING_ERROR_FMT(...) \
	sprintf(tmp, __VA_ARGS__); \
	debug_info(tmp); \
	if (pairing_callback) { \
		pairing_callback(LOCKDOWN_CU_PAIRING_ERROR, cb_user_data, tmp, NULL); \
	}

#endif /* HAVE_WIRELESS_PAIRING */

lockdownd_error_t lockdownd_cu_pairing_create(lockdownd_client_t client, lockdownd_cu_pairing_cb_t pairing_callback, void* cb_user_data, plist_t host_info, plist_t acl)
{
#ifdef HAVE_WIRELESS_PAIRING
	if (!client || !pairing_callback || (host_info && plist_get_node_type(host_info) != PLIST_DICT) || (acl && plist_get_node_type(acl) != PLIST_DICT))
		return LOCKDOWN_E_INVALID_ARG;

	lockdownd_error_t ret = LOCKDOWN_E_UNKNOWN_ERROR;

	if (client->device && client->device->version == 0) {
		plist_t p_version = NULL;
		if (lockdownd_get_value(client, NULL, "ProductVersion", &p_version) == LOCKDOWN_E_SUCCESS) {
			int vers[3] = {0, 0, 0};
			char *s_version = NULL;
			plist_get_string_val(p_version, &s_version);
			if (s_version && sscanf(s_version, "%d.%d.%d", &vers[0], &vers[1], &vers[2]) >= 2) {
				client->device->version = DEVICE_VERSION(vers[0], vers[1], vers[2]);
			}
			free(s_version);
		}
		plist_free(p_version);
	}

	char* pairing_uuid = NULL;
	if (host_info) {
		plist_t accountid = plist_dict_get_item(host_info, "accountID");
		if (accountid && plist_get_node_type(accountid) == PLIST_STRING) {
			plist_get_string_val(accountid, &pairing_uuid);
		}
	}
	if (!pairing_uuid) {
		userpref_read_system_buid(&pairing_uuid);
	}
	if (!pairing_uuid) {
		pairing_uuid = generate_uuid();
	}
	unsigned int pairing_uuid_len = strlen(pairing_uuid);

	SRP_initialize_library();

	SRP* srp = SRP_new(SRP6a_sha512_client_method());
	if (!srp) {
		PAIRING_ERROR("Failed to initialize SRP")
		return LOCKDOWN_E_UNKNOWN_ERROR;
	}

	char tmp[256];
	plist_t dict = NULL;
	uint8_t current_state = 0;
	uint8_t final_state = 6;

	unsigned char* salt = NULL;
	unsigned int salt_size = 0;
	unsigned char* pubkey = NULL;
	unsigned int pubkey_size = 0;

	unsigned char setup_encryption_key[32];

	cstr *thekey = NULL;

	do {
		current_state++;

		dict = plist_new_dict();
		plist_dict_set_item(dict, "Request", plist_new_string("CUPairingCreate"));
		if (current_state == 1) {
			plist_dict_set_item(dict, "Flags", plist_new_uint(1));
		} else {
			plist_dict_set_item(dict, "Flags", plist_new_uint(0));
		}

		tlv_buf_t tlv = tlv_buf_new();

		if (current_state == 1) {
			/* send method */
			tlv_buf_append(tlv, 0x00, 1, (void*)"\x00"); // 0x00 (Method), 1 bytes, 00
		} else if (current_state == 3) {
			/* generate public key */
			cstr* own_pub = NULL;
			SRP_gen_pub(srp, &own_pub);

			if (!own_pub) {
				PAIRING_ERROR("[SRP] Failed to generate public key")
				ret = LOCKDOWN_E_PAIRING_FAILED;
				break;
			}

			/* compute key from remote's public key */
			if (SRP_compute_key(srp, &thekey, pubkey, pubkey_size) != 0) {
				cstr_free(own_pub);
				PAIRING_ERROR("[SRP] Failed to compute key")
				ret = LOCKDOWN_E_PAIRING_FAILED;
				break;
			}

			/* compute response */
			cstr *response = NULL;
			SRP_respond(srp, &response);

			/* send our public key + response */
			tlv_buf_append(tlv, 0x03, own_pub->length, own_pub->data);
			tlv_buf_append(tlv, 0x04, response->length, response->data);
			cstr_free(response);
			cstr_free(own_pub);
		} else if (current_state == 5) {
			/* send encrypted info */

			static const char PAIR_SETUP_ENCRYPT_SALT[] = "Pair-Setup-Encrypt-Salt";
			static const char PAIR_SETUP_ENCRYPT_INFO[] = "Pair-Setup-Encrypt-Info";
			static const char PAIR_SETUP_CONTROLLER_SIGN_SALT[] = "Pair-Setup-Controller-Sign-Salt";
			static const char PAIR_SETUP_CONTROLLER_SIGN_INFO[] = "Pair-Setup-Controller-Sign-Info";

			// HKDF with above computed key (SRP_compute_key) + Pair-Setup-Encrypt-Salt + Pair-Setup-Encrypt-Info
			// result used as key for chacha20-poly1305
			unsigned int setup_encryption_key_len = sizeof(setup_encryption_key);
			hkdf_md(MD_ALGO_SHA512, (unsigned char*)PAIR_SETUP_ENCRYPT_SALT, sizeof(PAIR_SETUP_ENCRYPT_SALT)-1, (unsigned char*)PAIR_SETUP_ENCRYPT_INFO, sizeof(PAIR_SETUP_ENCRYPT_INFO)-1, (unsigned char*)thekey->data, thekey->length, setup_encryption_key, &setup_encryption_key_len);

			unsigned char ed25519_pubkey[32];
			unsigned char ed25519_privkey[64];
			unsigned char ed25519seed[32];
			ed25519_create_seed(ed25519seed);

			ed25519_create_keypair(ed25519_pubkey, ed25519_privkey, ed25519seed);

			unsigned int signbuf_len = pairing_uuid_len + 64;
			unsigned char* signbuf = malloc(signbuf_len);
			unsigned int hkdf_len = 32;
			// HKDF with above computed key (SRP_compute_key) + Pair-Setup-Controller-Sign-Salt + Pair-Setup-Controller-Sign-Info
			hkdf_md(MD_ALGO_SHA512, (unsigned char*)PAIR_SETUP_CONTROLLER_SIGN_SALT, sizeof(PAIR_SETUP_CONTROLLER_SIGN_SALT)-1, (unsigned char*)PAIR_SETUP_CONTROLLER_SIGN_INFO, sizeof(PAIR_SETUP_CONTROLLER_SIGN_INFO)-1, (unsigned char*)thekey->data, thekey->length, signbuf, &hkdf_len);

			memcpy(signbuf + 32, pairing_uuid, pairing_uuid_len);
			memcpy(signbuf + 32 + pairing_uuid_len, ed25519_pubkey, 32);

        		unsigned char ed_sig[64];
			ed25519_sign(ed_sig, signbuf, 0x64, ed25519_pubkey, ed25519_privkey);

			tlv_buf_t tlvbuf = tlv_buf_new();
			tlv_buf_append(tlvbuf, 0x01, pairing_uuid_len, (void*)pairing_uuid);
			tlv_buf_append(tlvbuf, 0x03, sizeof(ed25519_pubkey), ed25519_pubkey);
			tlv_buf_append(tlvbuf, 0x0a, sizeof(ed_sig), ed_sig);

			/* ACL */
			unsigned char* odata = NULL;
			unsigned int olen = 0;
			if (acl) {
				opack_encode_from_plist(acl, &odata, &olen);
			} else {
				/* defaut ACL */
				plist_t acl_plist = plist_new_dict();
				plist_dict_set_item(acl_plist, "com.apple.ScreenCapture", plist_new_bool(1));	
				plist_dict_set_item(acl_plist, "com.apple.developer", plist_new_bool(1));
				opack_encode_from_plist(acl_plist, &odata, &olen);
				plist_free(acl_plist);
			}
			tlv_buf_append(tlvbuf, 0x12, olen, odata);
			free(odata);

			/* HOST INFORMATION */
			char hostname[256];
#if defined(__APPLE__) && !defined(TARGET_OS_IPHONE)
			CFStringRef cname = SCDynamicStoreCopyComputerName(NULL, NULL);
			CFStringGetCString(cname, hostname, sizeof(hostname), kCFStringEncodingUTF8);
			CFRelease(cname);
#else
#ifdef _WIN32
			DWORD hostname_len = sizeof(hostname);
			GetComputerName(hostname, &hostname_len);
#else
			gethostname(hostname, sizeof(hostname));
#endif
#endif

			char modelname[256];
			modelname[0] = '\0';
#ifdef __APPLE__
			size_t len = sizeof(modelname);
			sysctlbyname("hw.model", &modelname, &len, NULL, 0);
#endif
			if (strlen(modelname) == 0) {
				strcpy(modelname, "HackbookPro13,37");
			}

			unsigned char primary_mac_addr[6] = { 0, 0, 0, 0, 0, 0 };
			if (get_primary_mac_address(primary_mac_addr) != 0) {
				debug_info("Failed to get primary mac address");
			}
			debug_info("Primary mac address: %02x:%02x:%02x:%02x:%02x:%02x\n", primary_mac_addr[0], primary_mac_addr[1], primary_mac_addr[2], primary_mac_addr[3], primary_mac_addr[4], primary_mac_addr[5]);

			// "OPACK" encoded device info
			plist_t info_plist = plist_new_dict();
			//plist_dict_set_item(info_plist, "altIRK", plist_new_data((char*)altIRK, 16));
			plist_dict_set_item(info_plist, "accountID", plist_new_string(pairing_uuid));
			plist_dict_set_item(info_plist, "model", plist_new_string(modelname));
			plist_dict_set_item(info_plist, "name", plist_new_string(hostname));
			plist_dict_set_item(info_plist, "mac", plist_new_data((char*)primary_mac_addr, 6));
			if (host_info) {
				plist_dict_merge(&info_plist, host_info);
			}
			opack_encode_from_plist(info_plist, &odata, &olen);
			plist_free(info_plist);
			tlv_buf_append(tlvbuf, 0x11, olen, odata);
			free(odata);

			size_t encrypted_len = tlvbuf->length + 16;
			unsigned char* encrypted_buf = (unsigned char*)malloc(encrypted_len);

			chacha20_poly1305_encrypt_64(setup_encryption_key, (unsigned char*)"PS-Msg05", NULL, 0, tlvbuf->data, tlvbuf->length, encrypted_buf, &encrypted_len);

			tlv_buf_free(tlvbuf);

			tlv_buf_append(tlv, 0x05, encrypted_len, encrypted_buf);
			free(encrypted_buf);
		} else {
			tlv_buf_free(tlv);
			PAIRING_ERROR("[SRP] Invalid state");
			ret = LOCKDOWN_E_PAIRING_FAILED;
			break;
		}
		tlv_buf_append(tlv, 0x06, 1, &current_state);
		plist_dict_set_item(dict, "Payload", plist_new_data((char*)tlv->data, tlv->length));
		tlv_buf_free(tlv);

		plist_dict_set_item(dict, "Label", plist_new_string(client->label));
		plist_dict_set_item(dict, "ProtocolVersion", plist_new_uint(2));

		ret = lockdownd_send(client, dict);
		plist_free(dict);
		dict = NULL;

		if (ret != LOCKDOWN_E_SUCCESS) {
			break;
		}

		current_state++;

		ret = lockdownd_receive(client, &dict);
		if (ret != LOCKDOWN_E_SUCCESS) {
			break;
		}
		ret = lockdown_check_result(dict, "CUPairingCreate");
		if (ret != LOCKDOWN_E_SUCCESS) {
			break;
		}

		plist_t extresp = plist_dict_get_item(dict, "ExtendedResponse");
		if (!extresp) {
			ret = LOCKDOWN_E_PLIST_ERROR;
			break;
		}
		plist_t blob = plist_dict_get_item(extresp, "Payload");
		if (!blob) {
			ret = LOCKDOWN_E_PLIST_ERROR;
			break;
		}
		uint64_t data_len = 0;
		const char* data = plist_get_data_ptr(blob, &data_len);

		uint8_t state = 0;
		if (!tlv_data_get_uint8(data, data_len, 0x06, &state)) {
			PAIRING_ERROR("[SRP] ERROR: Could not find state in response");
			ret = LOCKDOWN_E_PAIRING_FAILED;
			break;
		}
		if (state != current_state) {
			PAIRING_ERROR_FMT("[SRP] ERROR: Unexpected state %d, expected %d", state, current_state);
			ret = LOCKDOWN_E_PAIRING_FAILED;
			break;
		}

		unsigned int errval = 0;
		uint64_t u64val = 0;
		tlv_data_get_uint(data, data_len, 0x07, &u64val);
debug_buffer(data, data_len);
		errval = (unsigned int)u64val;
		if (errval > 0) {
			if (errval == 3) {
				u64val = 0;
				tlv_data_get_uint(data, data_len, 0x08, &u64val);
				if (u64val > 0) {
					uint32_t retry_delay = (uint32_t)u64val;
					PAIRING_ERROR_FMT("[SRP] Pairing is blocked for another %u seconds", retry_delay)
					ret = LOCKDOWN_E_PAIRING_FAILED;
					break;
				}
			} else if (errval == 2 && state == 4) {
				PAIRING_ERROR_FMT("[SRP] Invalid PIN")
				ret = LOCKDOWN_E_PAIRING_FAILED;
				break;
			} else {
				PAIRING_ERROR_FMT("[SRP] Received error %u in state %d.", errval, state);
				ret = LOCKDOWN_E_PAIRING_FAILED;
				break;
			}
		}

		if (state == 2) {
			/* receive salt and public key */
			if (!tlv_data_copy_data(data, data_len, 0x02, (void**)&salt, &salt_size)) {
				PAIRING_ERROR("[SRP] ERROR: Could not find salt in response");
				ret = LOCKDOWN_E_PAIRING_FAILED;
				break;
			}
			if (!tlv_data_copy_data(data, data_len, 0x03, (void**)&pubkey, &pubkey_size)) {
				PAIRING_ERROR("[SRP] ERROR: Could not find public key in response");

				ret = LOCKDOWN_E_PAIRING_FAILED;
				break;
			}

			const char PAIR_SETUP[] = "Pair-Setup";
			if (SRP_set_user_raw(srp, (const unsigned char*)PAIR_SETUP, sizeof(PAIR_SETUP)-1) != 0) {
				PAIRING_ERROR("[SRP] Failed to set SRP user");
				ret = LOCKDOWN_E_PAIRING_FAILED;
				break;
			}

			/* kSRPParameters_3072_SHA512 */
			if (SRP_set_params(srp, kSRPModulus3072, sizeof(kSRPModulus3072), &kSRPGenerator5, 1, salt, salt_size) != 0) {
				PAIRING_ERROR("[SRP] Failed to set SRP parameters");
				ret = LOCKDOWN_E_PAIRING_FAILED;
				break;

			}

			if (pairing_callback) {
				char pin[64];
				unsigned int pin_len = sizeof(pin);
				pairing_callback(LOCKDOWN_CU_PAIRING_PIN_REQUESTED, cb_user_data, pin, &pin_len);

				SRP_set_auth_password_raw(srp, (const unsigned char*)pin, pin_len);
			}
		} else if (state == 4) {
			/* receive proof */
			unsigned char* proof = NULL;
			unsigned int proof_len = 0;

			if (!tlv_data_copy_data(data, data_len, 0x04, (void**)&proof, &proof_len)) {
				PAIRING_ERROR("[SRP] ERROR: Could not find proof data in response");
				ret = LOCKDOWN_E_PAIRING_FAILED;
				break;
			}

			/* verify */
			int vrfy_result = SRP_verify(srp, proof, proof_len);
			free(proof);

			if (vrfy_result == 0) {
				debug_info("[SRP] PIN verified successfully");
			} else {
				PAIRING_ERROR("[SRP] PIN verification failure");
				ret = LOCKDOWN_E_PAIRING_FAILED;
				break;
			}

		} else if (state == 6) {
			int srp_pair_success = 0;
			plist_t node = plist_dict_get_item(extresp, "doSRPPair");
			if (node) {
				const char* strv = plist_get_string_ptr(node, NULL);
				if (strcmp(strv, "succeed") == 0) {
					srp_pair_success = 1;
				}
			}
			if (!srp_pair_success) {
				PAIRING_ERROR("SRP Pairing failed");
				ret = LOCKDOWN_E_PAIRING_FAILED;
				break;
			}

			/* receive encrypted info */
			unsigned char* encrypted_buf = NULL;
			unsigned int enc_len = 0;
			if (!tlv_data_copy_data(data, data_len, 0x05, (void**)&encrypted_buf, &enc_len)) {
				PAIRING_ERROR("[SRP] ERROR: Could not find encrypted data in response");
				ret = LOCKDOWN_E_PAIRING_FAILED;
				break;
			}
			size_t plain_len = enc_len-16;
			unsigned char* plain_buf = malloc(plain_len);
			chacha20_poly1305_decrypt_64(setup_encryption_key, (unsigned char*)"PS-Msg06", NULL, 0, encrypted_buf, enc_len, plain_buf, &plain_len);
			free(encrypted_buf);
			
			unsigned char* dev_info = NULL;
			unsigned int dev_info_len = 0;
			int res = tlv_data_copy_data(plain_buf, plain_len, 0x11, (void**)&dev_info, &dev_info_len);
			free(plain_buf);
			if (!res) {
				PAIRING_ERROR("[SRP] ERROR: Failed to locate device info in response");
				ret = LOCKDOWN_E_PAIRING_FAILED;
				break;
			}
			plist_t device_info = NULL;
			opack_decode_to_plist(dev_info, dev_info_len, &device_info);
			free(dev_info);

			if (!device_info) {
				PAIRING_ERROR("[SRP] ERROR: Failed to parse device info");
				ret = LOCKDOWN_E_PAIRING_FAILED;
				break;
			}

			if (pairing_callback) {
				pairing_callback(LOCKDOWN_CU_PAIRING_DEVICE_INFO, cb_user_data, device_info, NULL);
			}
			plist_free(device_info);			
		} else {
			PAIRING_ERROR("[SRP] ERROR: Invalid state");
			ret = LOCKDOWN_E_PAIRING_FAILED;
			break;
		}
		plist_free(dict);
		dict = NULL;

	} while (current_state != final_state);

	plist_free(dict);

	free(salt);
	free(pubkey);

	SRP_free(srp);
	srp = NULL;

	if (ret != LOCKDOWN_E_SUCCESS) {
		if (thekey) {
			cstr_free(thekey);
		}
		return ret;
	}

	free(client->cu_key);
	client->cu_key = malloc(thekey->length);
	memcpy(client->cu_key, thekey->data, thekey->length);
	client->cu_key_len = thekey->length;
	cstr_free(thekey);

	return LOCKDOWN_E_SUCCESS;
#else
	debug_info("not supported");
	return LOCKDOWN_E_UNKNOWN_ERROR;
#endif
}

lockdownd_error_t lockdownd_cu_send_request_and_get_reply(lockdownd_client_t client, const char* request, plist_t request_payload, plist_t* reply)
{
#ifdef HAVE_WIRELESS_PAIRING
	if (!client || !request)
		return LOCKDOWN_E_INVALID_ARG;

	if (!client->cu_key)
		return LOCKDOWN_E_NO_RUNNING_SESSION;

	lockdownd_error_t ret = LOCKDOWN_E_UNKNOWN_ERROR;

	/* derive keys */
	unsigned char cu_write_key[32];
	unsigned int cu_write_key_len = sizeof(cu_write_key);
	static const char WRITE_KEY_SALT_MDLD[] = "WriteKeySaltMDLD";
	static const char WRITE_KEY_INFO_MDLD[] = "WriteKeyInfoMDLD";
	hkdf_md(MD_ALGO_SHA512, (unsigned char*)WRITE_KEY_SALT_MDLD, sizeof(WRITE_KEY_SALT_MDLD)-1, (unsigned char*)WRITE_KEY_INFO_MDLD, sizeof(WRITE_KEY_INFO_MDLD)-1, client->cu_key, client->cu_key_len, cu_write_key, &cu_write_key_len);

	unsigned char cu_read_key[32];
	unsigned int cu_read_key_len = sizeof(cu_write_key);
	static const char READ_KEY_SALT_MDLD[] = "ReadKeySaltMDLD";
	static const char READ_KEY_INFO_MDLD[] = "ReadKeyInfoMDLD";
	hkdf_md(MD_ALGO_SHA512, (unsigned char*)READ_KEY_SALT_MDLD, sizeof(READ_KEY_SALT_MDLD)-1, (unsigned char*)READ_KEY_INFO_MDLD, sizeof(READ_KEY_INFO_MDLD)-1, client->cu_key, client->cu_key_len, cu_read_key, &cu_read_key_len);

	// Starting with iOS/tvOS 11.2 and WatchOS 4.2, this nonce is random and sent along with the request. Before, the request doesn't have a nonce and it uses hardcoded nonce "sendone01234".
	unsigned char cu_nonce[12] = "sendone01234"; // guaranteed to be random by fair dice troll
        if (client->device->version >= DEVICE_VERSION(11,2,0)) {
#if defined(HAVE_OPENSSL)
		RAND_bytes(cu_nonce, sizeof(cu_nonce));
#elif defined(HAVE_GCRYPT)
		gcry_create_nonce(cu_nonce, sizeof(cu_nonce));
#endif
	}

	debug_plist(request_payload);

	/* convert request payload to binary */
	uint32_t bin_len = 0;
	char* bin = NULL;
	plist_to_bin(request_payload, &bin, &bin_len);

	/* encrypt request */
	size_t encrypted_len = bin_len + 16;
	unsigned char* encrypted_buf = malloc(encrypted_len);
	chacha20_poly1305_encrypt_96(cu_write_key, cu_nonce, NULL, 0, (unsigned char*)bin, bin_len, encrypted_buf, &encrypted_len);
	free(bin);
	bin = NULL;

	plist_t dict = plist_new_dict();
	plist_dict_set_item(dict,"Request", plist_new_string(request));
	plist_dict_set_item(dict, "Payload", plist_new_data((char*)encrypted_buf, encrypted_len));
	free(encrypted_buf);
	plist_dict_set_item(dict, "Nonce", plist_new_data((char*)cu_nonce, sizeof(cu_nonce)));
	plist_dict_set_item(dict, "Label", plist_new_string(client->label));
	plist_dict_set_item(dict, "ProtocolVersion", plist_new_uint(2));

	/* send to device */
	ret = lockdownd_send(client, dict);
	plist_free(dict);
	dict = NULL;

	if (ret != LOCKDOWN_E_SUCCESS)
		return ret;

	/* Now get device's answer */
	ret = lockdownd_receive(client, &dict);
	if (ret != LOCKDOWN_E_SUCCESS)
		return ret;

	ret = lockdown_check_result(dict, request);
	if (ret != LOCKDOWN_E_SUCCESS) {
		plist_free(dict);
		return ret;
	}

	/* get payload */
	plist_t blob = plist_dict_get_item(dict, "Payload");
	if (!blob) {
		plist_free(dict);
		return LOCKDOWN_E_DICT_ERROR;
	}

	uint64_t dl = 0;
	const char* dt = plist_get_data_ptr(blob, &dl);

	/* see if we have a nonce */
	blob = plist_dict_get_item(dict, "Nonce");
	const unsigned char* rnonce = (unsigned char*)"receiveone01";
	if (blob) {
		uint64_t rl = 0;
		rnonce = (const unsigned char*)plist_get_data_ptr(blob, &rl);
	}

	/* decrypt payload */
	size_t decrypted_len = dl-16;
	unsigned char* decrypted = malloc(decrypted_len);
	chacha20_poly1305_decrypt_96(cu_read_key, (unsigned char*)rnonce, NULL, 0, (unsigned char*)dt, dl, decrypted, &decrypted_len);
	plist_free(dict);
	dict = NULL;

	plist_from_memory((const char*)decrypted, decrypted_len, &dict, NULL);
	if (!dict) {
		ret = LOCKDOWN_E_PLIST_ERROR;
		debug_info("Failed to parse PLIST from decrypted payload:");
		debug_buffer((const char*)decrypted, decrypted_len);
		free(decrypted);
		return ret;	
	}
	free(decrypted);

	debug_plist(dict);

	if (reply) {
		*reply = dict;
	} else {
		plist_free(dict);
	}

	return LOCKDOWN_E_SUCCESS;
#else
	debug_info("not supported");
	return LOCKDOWN_E_UNKNOWN_ERROR;
#endif
}

lockdownd_error_t lockdownd_get_value_cu(lockdownd_client_t client, const char* domain, const char* key, plist_t* value)
{
#ifdef HAVE_WIRELESS_PAIRING
	if (!client)
		return LOCKDOWN_E_INVALID_ARG;

	if (!client->cu_key)
		return LOCKDOWN_E_NO_RUNNING_SESSION;

	lockdownd_error_t ret = LOCKDOWN_E_UNKNOWN_ERROR;

	plist_t request = plist_new_dict();
	if (domain) {
		plist_dict_set_item(request, "Domain", plist_new_string(domain));
	}
	if (key) {
		plist_dict_set_item(request, "Key", plist_new_string(key));
	}

	plist_t reply = NULL;
	ret = lockdownd_cu_send_request_and_get_reply(client, "GetValueCU", request, &reply);
	plist_free(request);
	if (ret != LOCKDOWN_E_SUCCESS) {
		return ret;
	}

	plist_t value_node = plist_dict_get_item(reply, "Value");
	if (value_node) {
		debug_info("has a value");
		*value = plist_copy(value_node);
	}
	plist_free(reply);

	return ret;
#else
	debug_info("not supported");
	return LOCKDOWN_E_UNKNOWN_ERROR;
#endif
}

lockdownd_error_t lockdownd_pair_cu(lockdownd_client_t client)
{
#ifdef HAVE_WIRELESS_PAIRING
	if (!client)
		return LOCKDOWN_E_INVALID_ARG;

	if (!client->cu_key)
		return LOCKDOWN_E_NO_RUNNING_SESSION;

	lockdownd_error_t ret;

	plist_t wifi_mac = NULL;
	ret = lockdownd_get_value_cu(client, NULL, "WiFiAddress", &wifi_mac);
	if (ret != LOCKDOWN_E_SUCCESS) {
		return ret;
	}

	plist_t pubkey = NULL;
	ret = lockdownd_get_value_cu(client, NULL, "DevicePublicKey", &pubkey);
	if (ret != LOCKDOWN_E_SUCCESS) {
		plist_free(wifi_mac);
		return ret;
	}	

	key_data_t public_key = { NULL, 0 };
	uint64_t data_len = 0;
	plist_get_data_val(pubkey, (char**)&public_key.data, &data_len);
	public_key.size = (unsigned int)data_len;
	plist_free(pubkey);	

	plist_t pair_record_plist = plist_new_dict();
	pair_record_generate_keys_and_certs(pair_record_plist, public_key, client->device->version);

	char* host_id = NULL;
	char* system_buid = NULL;

	/* set SystemBUID */
	userpref_read_system_buid(&system_buid);
	if (system_buid) {
		plist_dict_set_item(pair_record_plist, USERPREF_SYSTEM_BUID_KEY, plist_new_string(system_buid));
		free(system_buid);
	}

	/* set HostID */
	host_id = generate_uuid();
	pair_record_set_host_id(pair_record_plist, host_id);
	free(host_id);

	plist_t request_pair_record = plist_copy(pair_record_plist);
	/* remove stuff that is private */
	plist_dict_remove_item(request_pair_record, USERPREF_ROOT_PRIVATE_KEY_KEY);
	plist_dict_remove_item(request_pair_record, USERPREF_HOST_PRIVATE_KEY_KEY);

	plist_t request = plist_new_dict();
	plist_dict_set_item(request, "PairRecord", request_pair_record);
	plist_t pairing_opts = plist_new_dict();
	plist_dict_set_item(pairing_opts, "ExtendedPairingErrors", plist_new_bool(1));
	plist_dict_set_item(request, "PairingOptions", pairing_opts);

	plist_t reply = NULL;
	ret = lockdownd_cu_send_request_and_get_reply(client, "PairCU", request, &reply);
	plist_free(request);
	if (ret != LOCKDOWN_E_SUCCESS) {
		plist_free(wifi_mac);
		return ret;
	}

	char *s_udid = NULL;
	plist_t p_udid = plist_dict_get_item(reply, "UDID");
	if (p_udid) {
		plist_get_string_val(p_udid, &s_udid);
	}
	plist_t ebag = plist_dict_get_item(reply, "EscrowBag");
	if (ebag) {
		plist_dict_set_item(pair_record_plist, USERPREF_ESCROW_BAG_KEY, plist_copy(ebag));
	}
	plist_dict_set_item(pair_record_plist, USERPREF_WIFI_MAC_ADDRESS_KEY, wifi_mac);
	plist_free(reply);

	if (userpref_save_pair_record(s_udid, 0, pair_record_plist) != 0) {
		printf("Failed to save pair record for UDID %s\n", s_udid);
	}
	free(s_udid);
	s_udid = NULL;
	plist_free(pair_record_plist);

	ret = LOCKDOWN_E_SUCCESS;		

	return ret;
#else
	debug_info("not supported");
	return LOCKDOWN_E_UNKNOWN_ERROR;
#endif
}<|MERGE_RESOLUTION|>--- conflicted
+++ resolved
@@ -29,17 +29,11 @@
 #define __USE_GNU 1
 #include <stdio.h>
 #include <ctype.h>
-<<<<<<< HEAD
+
 #ifndef _MSC_VER
 #include <unistd.h>
 #endif
-=======
-
-#ifndef _MSC_VER
-#include <unistd.h>
-#endif
-
->>>>>>> a6b6c35d
+
 #include <plist/plist.h>
 
 #include "idevice.h"
