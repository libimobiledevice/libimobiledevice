/*
 * AFC.c 
 * Contains functions for the built-in AFC client.
 * 
 * Copyright (c) 2008 Zach C. All Rights Reserved.
 *
 * This library is free software; you can redistribute it and/or
 * modify it under the terms of the GNU Lesser General Public
 * License as published by the Free Software Foundation; either
 * version 2.1 of the License, or (at your option) any later version.
 * 
 * This library is distributed in the hope that it will be useful,
 * but WITHOUT ANY WARRANTY; without even the implied warranty of
 * MERCHANTABILITY or FITNESS FOR A PARTICULAR PURPOSE.  See the GNU
 * Lesser General Public License for more details.
 * 
 * You should have received a copy of the GNU Lesser General Public
 * License along with this library; if not, write to the Free Software
 * Foundation, Inc., 51 Franklin Street, Fifth Floor, Boston, MA  02110-1301  USA 
 */

#include <stdio.h>
#include "AFC.h"



// This is the maximum size an AFC data packet can be
const int MAXIMUM_PACKET_SIZE = (2 << 15) - 32;

/** Locks an AFC client, done for thread safety stuff
 * 
 * @param client The AFC client connection to lock
 */
static void afc_lock(iphone_afc_client_t client)
{
	log_debug_msg("Locked\n");
	/*while (client->lock) {
	   usleep(500);         // they say it's obsolete, but whatever
	   }
	   client->lock = 1; */
	g_mutex_lock(client->mutex);
}

/** Unlocks an AFC client, done for thread safety stuff.
 * 
 * @param client The AFC 
 */
static void afc_unlock(iphone_afc_client_t client)
{								// just to be pretty 
	log_debug_msg("Unlocked\n");
	//client->lock = 0;
	g_mutex_unlock(client->mutex);
}

/** Makes a connection to the AFC service on the phone. 
 * 
 * @param phone The iPhone to connect on.
 * @param s_port The source port. 
 * @param d_port The destination port. 
 * 
 * @return A handle to the newly-connected client or NULL upon error.
 */
iphone_error_t iphone_afc_new_client(iphone_device_t device, int src_port, int dst_port, iphone_afc_client_t * client)
{
	int ret = IPHONE_E_SUCCESS;

	//makes sure thread environment is available
	if (!g_thread_supported())
		g_thread_init(NULL);
	iphone_afc_client_t client_loc = (iphone_afc_client_t) malloc(sizeof(struct iphone_afc_client_int));

	if (!device)
		return IPHONE_E_INVALID_ARG;

	// Attempt connection
	client_loc->connection = NULL;
	ret = iphone_mux_new_client(device, src_port, dst_port, &client_loc->connection);
	if (IPHONE_E_SUCCESS != ret || !client_loc->connection) {
		free(client_loc);
		return ret;
	}
	// Allocate a packet
	client_loc->afc_packet = (AFCPacket *) malloc(sizeof(AFCPacket));
	if (!client_loc->afc_packet) {
		iphone_mux_free_client(client_loc->connection);
		free(client_loc);
		return IPHONE_E_UNKNOWN_ERROR;
	}

	client_loc->afc_packet->packet_num = 0;
	client_loc->afc_packet->unknown1 = 0;
	client_loc->afc_packet->unknown2 = 0;
	client_loc->afc_packet->unknown3 = 0;
	client_loc->afc_packet->unknown4 = 0;
	client_loc->afc_packet->entire_length = 0;
	client_loc->afc_packet->this_length = 0;
	client_loc->afc_packet->header1 = 0x36414643;
	client_loc->afc_packet->header2 = 0x4141504C;
	client_loc->file_handle = 0;
	client_loc->lock = 0;
	client_loc->mutex = g_mutex_new();

	*client = client_loc;
	return IPHONE_E_SUCCESS;
}

/** Disconnects an AFC client from the phone.
 * 
 * @param client The client to disconnect.
 */
iphone_error_t iphone_afc_free_client(iphone_afc_client_t client)
{
	if (!client || !client->connection || !client->afc_packet)
		return IPHONE_E_INVALID_ARG;

	iphone_mux_free_client(client->connection);
	free(client->afc_packet);
	free(client);
	return IPHONE_E_SUCCESS;
}


/** Dispatches an AFC packet over a client.
 * 
 * @param client The client to send data through.
 * @param data The data to send.
 * @param length The length to send.
 * 
 * @return The number of bytes actually sent, or -1 on error. 
 * 
 * @warning set client->afc_packet->this_length and
 *          client->afc_packet->entire_length to 0 before calling this.  The
 *          reason is that if you set them to different values, it indicates
 *          you want to send the data as two packets.
 */
static int dispatch_AFC_packet(iphone_afc_client_t client, const char *data, int length)
{
	int bytes = 0, offset = 0;
	char *buffer;

	if (!client || !client->connection || !client->afc_packet)
		return 0;
	if (!data || !length)
		length = 0;

	client->afc_packet->packet_num++;
	if (!client->afc_packet->entire_length) {
		client->afc_packet->entire_length = (length) ? sizeof(AFCPacket) + length + 1 : sizeof(AFCPacket);
		client->afc_packet->this_length = client->afc_packet->entire_length;
	}
	if (!client->afc_packet->this_length) {
		client->afc_packet->this_length = sizeof(AFCPacket);
	}
	// We want to send two segments; buffer+sizeof(AFCPacket) to
	// this_length is the parameters
	// And everything beyond that is the next packet. (for writing)
	if (client->afc_packet->this_length != client->afc_packet->entire_length) {
		buffer = (char *) malloc(client->afc_packet->this_length);
		memcpy(buffer, (char *) client->afc_packet, sizeof(AFCPacket));
		offset = client->afc_packet->this_length - sizeof(AFCPacket);

		log_debug_msg("dispatch_AFC_packet: Offset: %i\n", offset);
		if ((length) < (client->afc_packet->entire_length - client->afc_packet->this_length)) {
			log_debug_msg("dispatch_AFC_packet: Length did not resemble what it was supposed");
			log_debug_msg("to based on the packet.\n");
			log_debug_msg("length minus offset: %i\n", length - offset);
			log_debug_msg("rest of packet: %i\n", client->afc_packet->entire_length - client->afc_packet->this_length);
			free(buffer);
			return -1;
		}
		memcpy(buffer + sizeof(AFCPacket), data, offset);
		iphone_mux_send(client->connection, buffer, client->afc_packet->this_length, &bytes);
		free(buffer);
		if (bytes <= 0) {
			return bytes;
		}

		log_debug_msg("dispatch_AFC_packet: sent the first now go with the second\n");
		log_debug_msg("Length: %i\n", length - offset);
		log_debug_msg("Buffer: \n");
		log_debug_buffer(data + offset, length - offset);

		iphone_mux_send(client->connection, data + offset, length - offset, &bytes);
		return bytes;
	} else {
		log_debug_msg("dispatch_AFC_packet doin things the old way\n");
		char *buffer = (char *) malloc(sizeof(char) * client->afc_packet->this_length);
		log_debug_msg("dispatch_AFC_packet packet length = %i\n", client->afc_packet->this_length);
		memcpy(buffer, (char *) client->afc_packet, sizeof(AFCPacket));
		log_debug_msg("dispatch_AFC_packet packet data follows\n");
		if (length > 0) {
			memcpy(buffer + sizeof(AFCPacket), data, length);
			buffer[sizeof(AFCPacket) + length] = '\0';
		}
		log_debug_buffer(buffer, client->afc_packet->this_length);
		log_debug_msg("\n");
		iphone_mux_send(client->connection, buffer, client->afc_packet->this_length, &bytes);

		if (buffer) {
			free(buffer);
			buffer = NULL;
		}
		return bytes;
	}
	return -1;
}

/** Receives data through an AFC client and sets a variable to the received data.
 * 
 * @param client The client to receive data on.
 * @param dump_here The char* to point to the newly-received data.
 * 
 * @return How much data was received, 0 on successful receive with no errors,
 *         -1 if there was an error involved with receiving or if the packet
 *         received raised a non-trivial error condition (i.e. non-zero with
 *         AFC_ERROR operation)
 */

static int receive_AFC_data(iphone_afc_client_t client, char **dump_here)
{
	AFCPacket *r_packet;
	char *buffer = (char *) malloc(sizeof(AFCPacket) * 4);
	char *final_buffer = NULL;
	int bytes = 0, recv_len = 0, current_count = 0;
	int retval = 0;

	iphone_mux_recv(client->connection, buffer, sizeof(AFCPacket) * 4, &bytes);
	if (bytes <= 0) {
		free(buffer);
		log_debug_msg("Just didn't get enough.\n");
		*dump_here = NULL;
		return -1;
	}

	r_packet = (AFCPacket *) malloc(sizeof(AFCPacket));
	memcpy(r_packet, buffer, sizeof(AFCPacket));

	if (r_packet->entire_length == r_packet->this_length
		&& r_packet->entire_length > sizeof(AFCPacket) && r_packet->operation != AFC_ERROR) {
		*dump_here = (char *) malloc(sizeof(char) * (r_packet->entire_length - sizeof(AFCPacket)));
		memcpy(*dump_here, buffer + sizeof(AFCPacket), r_packet->entire_length - sizeof(AFCPacket));
		retval = r_packet->entire_length - sizeof(AFCPacket);
		free(buffer);
		free(r_packet);
		return retval;
	}

	uint32_t param1 = buffer[sizeof(AFCPacket)];
	free(buffer);

	if (r_packet->operation == AFC_ERROR && !(client->afc_packet->operation == AFC_DELETE && param1 == 7)) {
		log_debug_msg("Oops? Bad operation code received: 0x%X, operation=0x%X, param1=%d\n",
					  r_packet->operation, client->afc_packet->operation, param1);
		recv_len = r_packet->entire_length - r_packet->this_length;
		free(r_packet);
		log_debug_msg("recv_len=%d\n", recv_len);
		if (param1 == 0) {
			log_debug_msg("... false alarm, but still\n");
			*dump_here = NULL;
			return 0;
		} else {
			log_debug_msg("Errno %i\n", param1);
		}
		*dump_here = NULL;
		return -1;
	} else {
		log_debug_msg("Operation code %x\nFull length %i and this length %i\n",
					  r_packet->operation, r_packet->entire_length, r_packet->this_length);
	}

	recv_len = r_packet->entire_length - r_packet->this_length;
	free(r_packet);
	if (!recv_len && r_packet->operation == AFC_SUCCESS_RESPONSE) {
		*dump_here = NULL;
		return 0;
	}
	// Keep collecting packets until we have received the entire file.
	buffer = (char *) malloc(sizeof(char) * (recv_len < MAXIMUM_PACKET_SIZE) ? recv_len : MAXIMUM_PACKET_SIZE);
	final_buffer = (char *) malloc(sizeof(char) * recv_len);
	while (current_count < recv_len) {
		iphone_mux_recv(client->connection, buffer, recv_len - current_count, &bytes);
		log_debug_msg("receive_AFC_data: still collecting packets\n");
		if (bytes < 0) {
			log_debug_msg("receive_AFC_data: mux_recv failed: %d\n", bytes);
			break;
		}
		if (bytes > recv_len - current_count) {
			log_debug_msg("receive_AFC_data: mux_recv delivered too much data\n");
			break;
		}
		if (bytes > 7 && strstr(buffer, "CFA6LPAA")) {
			log_debug_msg("receive_AFC_data: WARNING: there is AFC data in this packet at %ti\n",
						  strstr(buffer, "CFA6LPAA") - buffer);
			log_debug_msg("receive_AFC_data: the total packet length is %i\n", bytes);
		}

		memcpy(final_buffer + current_count, buffer, bytes);
		current_count += bytes;
	}
	free(buffer);

	*dump_here = final_buffer;
	return current_count;
}

static int count_nullspaces(char *string, int number)
{
	int i = 0, nulls = 0;

	for (i = 0; i < number; i++) {
		if (string[i] == '\0')
			nulls++;
	}

	return nulls;
}

static char **make_strings_list(char *tokens, int true_length)
{
	int nulls = 0, i = 0, j = 0;
	char **list = NULL;

	if (!tokens || !true_length)
		return NULL;

	nulls = count_nullspaces(tokens, true_length);
	list = (char **) malloc(sizeof(char *) * (nulls + 1));
	for (i = 0; i < nulls; i++) {
		list[i] = strdup(tokens + j);
		j += strlen(list[i]) + 1;
	}
	list[i] = NULL;

	return list;
}

/** Gets a directory listing of the directory requested.
 * 
 * @param client The client to get a directory listing from.
 * @param dir The directory to list. (must be a fully-qualified path)
 * 
 * @return A char ** list of files in that directory, terminated by an empty
 *         string for now or NULL if there was an error.
 */
iphone_error_t iphone_afc_get_dir_list(iphone_afc_client_t client, const char *dir, char ***list)
{
	int bytes = 0;
	char *data = NULL, **list_loc = NULL;
	iphone_error_t ret = IPHONE_E_UNKNOWN_ERROR;

	if (!client || !dir || !list || (list && *list))
		return IPHONE_E_INVALID_ARG;

	afc_lock(client);

	// Send the command
	client->afc_packet->operation = AFC_LIST_DIR;
	client->afc_packet->entire_length = 0;
	client->afc_packet->this_length = 0;
	bytes = dispatch_AFC_packet(client, dir, strlen(dir));
	if (bytes <= 0) {
		afc_unlock(client);
		return IPHONE_E_NOT_ENOUGH_DATA;
	}
	// Receive the data
	bytes = receive_AFC_data(client, &data);
	if (bytes < 0 && !data) {
		afc_unlock(client);
		return IPHONE_E_NOT_ENOUGH_DATA;
	}
	// Parse the data
	list_loc = make_strings_list(data, bytes);
	if (list_loc)
		ret = IPHONE_E_SUCCESS;
	if (data)
		free(data);

	afc_unlock(client);
	*list = list_loc;

	return ret;
}

/** Get device info for a client connection to phone. (free space on disk, etc.)
 * 
 * @param client The client to get device info for.
 * 
 * @return A char ** list of parameters as given by AFC or NULL if there was an
 *         error.
 */
iphone_error_t iphone_afc_get_devinfo(iphone_afc_client_t client, char ***infos)
{
	int bytes = 0;
	char *data = NULL, **list = NULL;

	if (!client || !infos)
		return IPHONE_E_INVALID_ARG;

	afc_lock(client);

	// Send the command
	client->afc_packet->operation = AFC_GET_DEVINFO;
	client->afc_packet->entire_length = client->afc_packet->this_length = 0;
	bytes = dispatch_AFC_packet(client, NULL, 0);
	if (bytes < 0) {
		afc_unlock(client);
		return IPHONE_E_NOT_ENOUGH_DATA;
	}
	// Receive the data
	bytes = receive_AFC_data(client, &data);
	if (bytes < 0 && !data) {
		afc_unlock(client);
		return IPHONE_E_NOT_ENOUGH_DATA;
	}
	// Parse the data
	list = make_strings_list(data, bytes);
	if (data)
		free(data);

	afc_unlock(client);
	*infos = list;
	return IPHONE_E_SUCCESS;
}

/** Deletes a file.
 * 
 * @param client The client to have delete the file.
 * @param path The file to delete. (must be a fully-qualified path)
 * 
 * @return IPHONE_E_SUCCESS if everythong went well, IPHONE_E_INVALID_ARG
 *         if arguments are NULL or invalid, IPHONE_E_NOT_ENOUGH_DATA otherwise.
 */
iphone_error_t iphone_afc_delete_file(iphone_afc_client_t client, const char *path)
{
	char *response = NULL;
	int bytes;

	if (!client || !path || !client->afc_packet || !client->connection)
		return IPHONE_E_INVALID_ARG;

	afc_lock(client);

	// Send command
	client->afc_packet->this_length = client->afc_packet->entire_length = 0;
	client->afc_packet->operation = AFC_DELETE;
	bytes = dispatch_AFC_packet(client, path, strlen(path));
	if (bytes <= 0) {
		afc_unlock(client);
		return IPHONE_E_NOT_ENOUGH_DATA;
	}
	// Receive response
	bytes = receive_AFC_data(client, &response);
	if (response)
		free(response);

	afc_unlock(client);

	if (bytes < 0) {
		return IPHONE_E_NOT_ENOUGH_DATA;
	} else {
		return IPHONE_E_SUCCESS;
	}
}

/** Renames a file on the phone. 
 * 
 * @param client The client to have rename the file.
 * @param from The file to rename. (must be a fully-qualified path)
 * @param to The new name of the file. (must also be a fully-qualified path)
 * 
 * @return IPHONE_E_SUCCESS if everythong went well, IPHONE_E_INVALID_ARG
 *         if arguments are NULL or invalid, IPHONE_E_NOT_ENOUGH_DATA otherwise.
 */
iphone_error_t iphone_afc_rename_file(iphone_afc_client_t client, const char *from, const char *to)
{
	char *response = NULL;
	char *send = (char *) malloc(sizeof(char) * (strlen(from) + strlen(to) + 1 + sizeof(uint32_t)));
	int bytes = 0;

	if (!client || !from || !to || !client->afc_packet || !client->connection)
		return IPHONE_E_INVALID_ARG;

	afc_lock(client);

	// Send command
	memcpy(send, from, strlen(from) + 1);
	memcpy(send + strlen(from) + 1, to, strlen(to) + 1);
	client->afc_packet->entire_length = client->afc_packet->this_length = 0;
	client->afc_packet->operation = AFC_RENAME;
	bytes = dispatch_AFC_packet(client, send, strlen(to) + strlen(from) + 2);
	free(send);
	if (bytes <= 0) {
		afc_unlock(client);
		return IPHONE_E_NOT_ENOUGH_DATA;
	}
	// Receive response
	bytes = receive_AFC_data(client, &response);
	if (response)
		free(response);

	afc_unlock(client);

	if (bytes < 0) {
		return IPHONE_E_NOT_ENOUGH_DATA;
	} else {
		return IPHONE_E_SUCCESS;
	}
}

/** Creates a directory on the phone.
 * 
 * @param client The client to use to make a directory.
 * @param dir The directory's path. (must be a fully-qualified path, I assume
 *        all other mkdir restrictions apply as well)
 *
 * @return IPHONE_E_SUCCESS if everythong went well, IPHONE_E_INVALID_ARG
 *         if arguments are NULL or invalid, IPHONE_E_NOT_ENOUGH_DATA otherwise.
 */
iphone_error_t iphone_afc_mkdir(iphone_afc_client_t client, const char *dir)
{
	int bytes = 0;
	char *response = NULL;

	if (!client)
		return IPHONE_E_INVALID_ARG;

	afc_lock(client);

	// Send command
	client->afc_packet->operation = AFC_MAKE_DIR;
	client->afc_packet->this_length = client->afc_packet->entire_length = 0;
	bytes = dispatch_AFC_packet(client, dir, strlen(dir));
	if (bytes <= 0) {
		afc_unlock(client);
		return IPHONE_E_NOT_ENOUGH_DATA;
	}
	// Receive response
	bytes = receive_AFC_data(client, &response);
	if (response)
		free(response);

	afc_unlock(client);

	if (bytes < 0) {
		return IPHONE_E_NOT_ENOUGH_DATA;
	} else {
		return IPHONE_E_SUCCESS;
	}
}

/** Gets information about a specific file.
 * 
 * @param client The client to use to get the information of the file.
 * @param path The fully-qualified path to the file. 
 * 
 * @return A pointer to an AFCFile struct containing the information received,
 *         or NULL on failure.
 */
static iphone_afc_file_t afc_get_file_info(iphone_afc_client_t client, const char *path)
{
	char *received, **list;
	iphone_afc_file_t my_file;
	int length, i = 0;

	afc_lock(client);

	// Send command
	client->afc_packet->operation = AFC_GET_INFO;
	client->afc_packet->entire_length = client->afc_packet->this_length = 0;
	dispatch_AFC_packet(client, path, strlen(path));

	// Receive data
	length = receive_AFC_data(client, &received);
	if (received) {
		list = make_strings_list(received, length);
		free(received);
	} else {
		afc_unlock(client);
		return NULL;
	}

	afc_unlock(client);

	// Parse the data
	if (list) {
		my_file = (iphone_afc_file_t) malloc(sizeof(struct iphone_afc_file_int));
		for (i = 0; list[i]; i++) {
			if (!strcmp(list[i], "st_size")) {
				my_file->size = atoi(list[i + 1]);
			}

			if (!strcmp(list[i], "st_blocks")) {
				my_file->blocks = atoi(list[i + 1]);
			}

			if (!strcmp(list[i], "st_ifmt")) {
				if (!strcmp(list[i + 1], "S_IFREG")) {
					my_file->type = S_IFREG;
				} else if (!strcmp(list[i + 1], "S_IFDIR")) {
					my_file->type = S_IFDIR;
				}
			}
		}
		g_strfreev(list);
		return my_file;
	} else {
		return NULL;
	}
}

/** Gets information about a specific file.
 * 
 * @param client The client to use to get the information of the file.
 * @param path The fully-qualified path to the file
 * @param stbuf output buffer where file information will be stored 
 * 
 * @return A pointer to an AFCFile struct containing the information received,
 *         or NULL on failure.
 */
iphone_error_t iphone_afc_get_file_attr(iphone_afc_client_t client, const char *filename, struct stat * stbuf)
{

	iphone_error_t ret = IPHONE_E_UNKNOWN_ERROR;
	if (!client || !client->connection || !client->afc_packet || !stbuf)
		return IPHONE_E_INVALID_ARG;

	memset(stbuf, 0, sizeof(struct stat));
	iphone_afc_file_t file = afc_get_file_info(client, filename);
	if (!file) {
		ret = IPHONE_E_NO_SUCH_FILE;
	} else {
		stbuf->st_mode = file->type | (S_ISDIR(file->type) ? 0755 : 0644);
		stbuf->st_size = file->size;
		stbuf->st_blksize = 2048;	// FIXME: Is this the actual block 
		// size used on the iPhone?
		stbuf->st_blocks = file->blocks;
		stbuf->st_uid = getuid();
		stbuf->st_gid = getgid();

		ret = iphone_afc_close_file(client, file);
	}
	return ret;
}

/** Opens a file on the phone.
 * 
 * @param client The client to use to open the file. 
 * @param filename The file to open. (must be a fully-qualified path)
 * @param file_mode The mode to use to open the file. Can be AFC_FILE_READ or
 * 		    AFC_FILE_WRITE; the former lets you read and write,
 * 		    however, and the second one will *create* the file,
 * 		    destroying anything previously there.
 * 
 * @return A pointer to an AFCFile struct containing the file information (as
 *         received by afc_get_file_info) as well as the handle to the file or
 *         NULL in the case of failure.
 */
iphone_error_t
iphone_afc_open_file(iphone_afc_client_t client, const char *filename,
					 iphone_afc_file_mode_t file_mode, iphone_afc_file_t * file)
{
	iphone_afc_file_t file_loc = NULL;
	uint32_t ag = 0;
	int bytes = 0, length = 0;
	char *data = (char *) malloc(sizeof(char) * (8 + strlen(filename) + 1));

	if (!client || !client->connection || !client->afc_packet)
		return IPHONE_E_INVALID_ARG;

	afc_lock(client);

	// Send command
	memcpy(data, &file_mode, 4);
	memcpy(data + 4, &ag, 4);
	memcpy(data + 8, filename, strlen(filename));
	data[8 + strlen(filename)] = '\0';
	client->afc_packet->operation = AFC_FILE_OPEN;
	client->afc_packet->entire_length = client->afc_packet->this_length = 0;
	bytes = dispatch_AFC_packet(client, data, 8 + strlen(filename));
	free(data);

	if (bytes <= 0) {
		log_debug_msg("afc_open_file: Didn't receive a response to the command\n");
		afc_unlock(client);
		return IPHONE_E_NOT_ENOUGH_DATA;
	}
	// Receive the data
	length = receive_AFC_data(client, &data);
	if (length > 0 && data) {
		afc_unlock(client);

		// Get the file info and return it
		file_loc = afc_get_file_info(client, filename);
		memcpy(&file_loc->filehandle, data, 4);
		free(data);
		*file = file_loc;
		return IPHONE_E_SUCCESS;
	} else {
		log_debug_msg("afc_open_file: Didn't get any further data\n");
		afc_unlock(client);
		return IPHONE_E_NOT_ENOUGH_DATA;
	}

	afc_unlock(client);

	return IPHONE_E_UNKNOWN_ERROR;
}

/** Attempts to the read the given number of bytes from the given file.
 * 
 * @param client The relevant AFC client
 * @param file The AFCFile to read from
 * @param data The pointer to the memory region to store the read data
 * @param length The number of bytes to read
 *
 * @return The number of bytes read if successful. If there was an error -1.
 */
iphone_error_t
iphone_afc_read_file(iphone_afc_client_t client, iphone_afc_file_t file, char *data, int length, uint32_t * bytes)
{
	char *input = NULL;
	int current_count = 0, bytes_loc = 0;
	const int MAXIMUM_READ_SIZE = 1 << 16;

	if (!client || !client->afc_packet || !client->connection || !file)
		return IPHONE_E_INVALID_ARG;
	log_debug_msg("afc_read_file called for length %i\n", length);

	afc_lock(client);

	// Looping here to get around the maximum amount of data that
	// recieve_AFC_data can handle
	while (current_count < length) {
		log_debug_msg("afc_read_file: current count is %i but length is %i\n", current_count, length);

		// Send the read command
		AFCFilePacket *packet = (AFCFilePacket *) malloc(sizeof(AFCFilePacket));
		packet->unknown1 = packet->unknown2 = 0;
		packet->filehandle = file->filehandle;
		packet->size = ((length - current_count) < MAXIMUM_READ_SIZE) ? (length - current_count) : MAXIMUM_READ_SIZE;
		client->afc_packet->operation = AFC_READ;
		client->afc_packet->entire_length = client->afc_packet->this_length = 0;
		bytes_loc = dispatch_AFC_packet(client, (char *) packet, sizeof(AFCFilePacket));
		free(packet);

		if (bytes_loc <= 0) {
			afc_unlock(client);
			return IPHONE_E_NOT_ENOUGH_DATA;
		}
		// Receive the data
		bytes_loc = receive_AFC_data(client, &input);
		log_debug_msg("afc_read_file: bytes returned: %i\n", bytes_loc);
		if (bytes_loc < 0) {
			if (input)
				free(input);
			afc_unlock(client);
			return IPHONE_E_NOT_ENOUGH_DATA;
		} else if (bytes_loc == 0) {
			if (input)
				free(input);
			afc_unlock(client);
			*bytes = current_count;
			return IPHONE_E_SUCCESS;	// FIXME check that's actually a
			// success
		} else {
			if (input) {
				log_debug_msg("afc_read_file: %d\n", bytes_loc);
				memcpy(data + current_count, input, (bytes_loc > length) ? length : bytes_loc);
				free(input);
				input = NULL;
				current_count += (bytes_loc > length) ? length : bytes_loc;
			}
		}
	}
	log_debug_msg("afc_read_file: returning current_count as %i\n", current_count);

	afc_unlock(client);
	*bytes = current_count;
	return IPHONE_E_SUCCESS;
}

/** Writes a given number of bytes to a file.
 * 
 * @param client The client to use to write to the file.
 * @param file A pointer to an AFCFile struct; serves as the file handle. 
 * @param data The data to write to the file.
 * @param length How much data to write.
 * 
 * @return The number of bytes written to the file, or a value less than 0 if
 *         none were written...
 */
iphone_error_t
iphone_afc_write_file(iphone_afc_client_t client, iphone_afc_file_t file,
					  const char *data, int length, uint32_t * bytes)
{
	char *acknowledgement = NULL;
	const int MAXIMUM_WRITE_SIZE = 1 << 15;
	uint32_t zero = 0, current_count = 0, i = 0;
	uint32_t segments = (length / MAXIMUM_WRITE_SIZE);
	int bytes_loc = 0;
	char *out_buffer = NULL;

	if (!client || !client->afc_packet || !client->connection || !file || !bytes)
		return IPHONE_E_INVALID_ARG;

	afc_lock(client);

	log_debug_msg("afc_write_file: Write length: %i\n", length);

	// Divide the file into segments.
	for (i = 0; i < segments; i++) {
		// Send the segment
		client->afc_packet->this_length = sizeof(AFCPacket) + 8;
		client->afc_packet->entire_length = client->afc_packet->this_length + MAXIMUM_WRITE_SIZE;
		client->afc_packet->operation = AFC_WRITE;
		out_buffer = (char *) malloc(sizeof(char) * client->afc_packet->entire_length - sizeof(AFCPacket));
		memcpy(out_buffer, (char *) &file->filehandle, sizeof(uint32_t));
		memcpy(out_buffer + 4, (char *) &zero, sizeof(uint32_t));
		memcpy(out_buffer + 8, data + current_count, MAXIMUM_WRITE_SIZE);
		bytes_loc = dispatch_AFC_packet(client, out_buffer, MAXIMUM_WRITE_SIZE + 8);
		if (bytes_loc < 0) {
			afc_unlock(client);
			return IPHONE_E_NOT_ENOUGH_DATA;
		}
		free(out_buffer);
		out_buffer = NULL;

		current_count += bytes_loc;
		bytes_loc = receive_AFC_data(client, &acknowledgement);
		if (bytes_loc < 0) {
			afc_unlock(client);
			return IPHONE_E_NOT_ENOUGH_DATA;
		}
	}

	// By this point, we should be at the end. i.e. the last segment that
	// didn't get sent in the for loop
	// this length is fine because it's always sizeof(AFCPacket) + 8, but
	// to be sure we do it again
	if (current_count == length) {
		afc_unlock(client);
		*bytes = current_count;
		return IPHONE_E_SUCCESS;
	}

	client->afc_packet->this_length = sizeof(AFCPacket) + 8;
	client->afc_packet->entire_length = client->afc_packet->this_length + (length - current_count);
	client->afc_packet->operation = AFC_WRITE;
	out_buffer = (char *) malloc(sizeof(char) * client->afc_packet->entire_length - sizeof(AFCPacket));
	memcpy(out_buffer, (char *) &file->filehandle, sizeof(uint32_t));
	memcpy(out_buffer + 4, (char *) &zero, sizeof(uint32_t));
	memcpy(out_buffer + 8, data + current_count, (length - current_count));
	bytes_loc = dispatch_AFC_packet(client, out_buffer, (length - current_count) + 8);
	free(out_buffer);
	out_buffer = NULL;

	current_count += bytes_loc;

	if (bytes_loc <= 0) {
		afc_unlock(client);
		*bytes = current_count;
		return IPHONE_E_SUCCESS;
	}

	zero = bytes_loc;
	bytes_loc = receive_AFC_data(client, &acknowledgement);
	afc_unlock(client);
	if (bytes_loc < 0) {
		log_debug_msg("afc_write_file: uh oh?\n");
	}
	*bytes = current_count;
	return IPHONE_E_SUCCESS;
}

/** Closes a file on the phone. 
 * 
 * @param client The client to close the file with.
 * @param file A pointer to an AFCFile struct containing the file handle of the
 *        file to close.
 */
iphone_error_t iphone_afc_close_file(iphone_afc_client_t client, iphone_afc_file_t file)
{
	if (!client || !file)
		return IPHONE_E_INVALID_ARG;
	char *buffer = malloc(sizeof(char) * 8);
	uint32_t zero = 0;
	int bytes = 0;

	afc_lock(client);

	log_debug_msg("afc_close_file: File handle %i\n", file->filehandle);

	// Send command
	memcpy(buffer, &file->filehandle, sizeof(uint32_t));
	memcpy(buffer + sizeof(uint32_t), &zero, sizeof(zero));
	client->afc_packet->operation = AFC_FILE_CLOSE;
	client->afc_packet->entire_length = client->afc_packet->this_length = 0;
	bytes = dispatch_AFC_packet(client, buffer, sizeof(char) * 8);
	free(buffer);
	buffer = NULL;

	// FIXME: Is this necesary?
	// client->afc_packet->entire_length = client->afc_packet->this_length 
	// = 0;

	if (bytes <= 0) {
		afc_unlock(client);
		return IPHONE_E_UNKNOWN_ERROR;
	}
	// Receive the response
	bytes = receive_AFC_data(client, &buffer);
	if (buffer)
		free(buffer);
	free(file);
	afc_unlock(client);
	return IPHONE_E_SUCCESS;
}

/** Locks or unlocks a file on the phone. 
 *
 * makes use of flock, see
 * http://developer.apple.com/documentation/Darwin/Reference/ManPages/man2/flock.2.html
 *
 * operation (same as in sys/file.h on linux):
 *
 * LOCK_SH   1    // shared lock
 * LOCK_EX   2   // exclusive lock
 * LOCK_NB   4   // don't block when locking
 * LOCK_UN   8   // unlock
 *
 * @param client The client to close the file with.
 * @param file A pointer to an AFCFile struct containing the file handle of the
 *        file to close.
 * @operation the lock or unlock operation to perform.
 */
iphone_error_t iphone_afc_lock_file(iphone_afc_client_t client, iphone_afc_file_t file, int operation)
{
	if (!client || !file)
		return IPHONE_E_INVALID_ARG;
	char *buffer = malloc(16);
	uint32 zero = 0;
	int bytes = 0;
	uint64_t op = operation;

	afc_lock(client);

	log_debug_msg("afc_lock_file: File handle %i\n", file->filehandle);

	// Send command
	memcpy(buffer, &file->filehandle, sizeof(uint32));
	memcpy(buffer + sizeof(uint32), &zero, sizeof(zero));
	memcpy(buffer + 8, &op, 8);

	client->afc_packet->operation = AFC_FILE_LOCK;
	client->afc_packet->entire_length = client->afc_packet->this_length = 0;
	bytes = dispatch_AFC_packet(client, buffer, 15);
	free(buffer);
	buffer = NULL;

	if (bytes <= 0) {
		afc_unlock(client);
		log_debug_msg("fuck\n");
		return IPHONE_E_UNKNOWN_ERROR;
	}
	// Receive the response
	bytes = receive_AFC_data(client, &buffer);
	log_debug_msg("%s: receiving response (%d bytes)\n", __func__, bytes);
	if (buffer) {
		log_debug_buffer(buffer, bytes);
		free(buffer);
	}
	afc_unlock(client);
	return IPHONE_E_SUCCESS;
}

/** Seeks to a given position of a pre-opened file on the phone. 
 * 
 * @param client The client to use to seek to the position.
 * @param file The file to seek to a position on.
 * @param seekpos Where to seek to. If passed a negative value, this will seek
 *        from the end of the file. 
 * 
 * @return IPHONE_E_SUCCESS on success, IPHONE_E_NOT_ENOUGH_DATA on failure.
 */
iphone_error_t iphone_afc_seek_file(iphone_afc_client_t client, iphone_afc_file_t file, int seekpos)
{
	char *buffer = (char *) malloc(sizeof(char) * 24);
	uint32_t seekto = 0, zero = 0;
	int bytes = 0;

	if (seekpos < 0)
		seekpos = file->size - abs(seekpos);

	afc_lock(client);

	// Send the command
	seekto = seekpos;
	memcpy(buffer, &file->filehandle, sizeof(uint32_t));	// handle
	memcpy(buffer + 4, &zero, sizeof(uint32_t));	// pad
	memcpy(buffer + 8, &zero, sizeof(uint32_t));	// fromwhere
	memcpy(buffer + 12, &zero, sizeof(uint32_t));	// pad
	memcpy(buffer + 16, &seekto, sizeof(uint32_t));	// offset
	memcpy(buffer + 20, &zero, sizeof(uint32_t));	// pad
	client->afc_packet->operation = AFC_FILE_SEEK;
	client->afc_packet->this_length = client->afc_packet->entire_length = 0;
	bytes = dispatch_AFC_packet(client, buffer, 23);
	free(buffer);
	buffer = NULL;

	if (bytes <= 0) {
		afc_unlock(client);
		return IPHONE_E_NOT_ENOUGH_DATA;
	}
	// Receive response
	bytes = receive_AFC_data(client, &buffer);
	if (buffer)
		free(buffer);

	afc_unlock(client);

	if (bytes >= 0) {
		return IPHONE_E_SUCCESS;
	} else {
		return IPHONE_E_NOT_ENOUGH_DATA;
	}
}

/** Sets the size of a file on the phone.
 * 
 * @param client The client to use to set the file size.
 * @param file The (pre-opened) file to set the size on.
 * @param newsize The size to set the file to. 
 * 
 * @return 0 on success, -1 on failure. 
 * 
 * @note This function is more akin to ftruncate than truncate, and truncate
 *       calls would have to open the file before calling this, sadly.
 */
iphone_error_t iphone_afc_truncate_file(iphone_afc_client_t client, iphone_afc_file_t file, uint32_t newsize)
{
	char *buffer = (char *) malloc(sizeof(char) * 16);
	int bytes = 0;
	uint32_t zero = 0;

	afc_lock(client);

	// Send command
	memcpy(buffer, &file->filehandle, sizeof(uint32_t));	// handle
	memcpy(buffer + 4, &zero, sizeof(uint32_t));	// pad
	memcpy(buffer + 8, &newsize, sizeof(uint32_t));	// newsize
	memcpy(buffer + 12, &zero, 3);	// pad
	client->afc_packet->operation = AFC_FILE_TRUNCATE;
	client->afc_packet->this_length = client->afc_packet->entire_length = 0;
	bytes = dispatch_AFC_packet(client, buffer, 15);
	free(buffer);
	buffer = NULL;

	if (bytes <= 0) {
		afc_unlock(client);
		return IPHONE_E_NOT_ENOUGH_DATA;
	}
	// Receive response
	bytes = receive_AFC_data(client, &buffer);
	if (buffer)
		free(buffer);

	afc_unlock(client);

	if (bytes >= 0) {
		return IPHONE_E_SUCCESS;
	} else {
		return IPHONE_E_NOT_ENOUGH_DATA;
	}
}

<<<<<<< HEAD
uint32_t iphone_afc_get_file_handle(iphone_afc_file_t file)
=======
/** Sets the size of a file on the phone without prior opening it.
 * 
 * @param client The client to use to set the file size.
 * @param path The path of the file to be truncated.
 * @param newsize The size to set the file to. 
 * 
 * @return IPHONE_E_SUCCESS if everything went well, IPHONE_E_INVALID_ARG
 *         if arguments are NULL or invalid, IPHONE_E_NOT_ENOUGH_DATA otherwise.
 */
iphone_error_t iphone_afc_truncate(iphone_afc_client_t client, const char *path, off_t newsize)
{
	char *response = NULL;
	char *send = (char *) malloc(sizeof(char) * (strlen(path) + 1 + 8));
	int bytes = 0;
	uint64_t size_requested = newsize;

	if (!client || !path || !client->afc_packet || !client->connection)
		return IPHONE_E_INVALID_ARG;

	afc_lock(client);

	// Send command
	memcpy(send, &size_requested, 8);
	memcpy(send + 8, path, strlen(path) + 1);
	client->afc_packet->entire_length = client->afc_packet->this_length = 0;
	client->afc_packet->operation = AFC_TRUNCATE;
	bytes = dispatch_AFC_packet(client, send, 8 + strlen(path));
	free(send);
	if (bytes <= 0) {
		afc_unlock(client);
		return IPHONE_E_NOT_ENOUGH_DATA;
	}
	// Receive response
	bytes = receive_AFC_data(client, &response);
	if (response)
		free(response);

	afc_unlock(client);

	if (bytes < 0) {
		return IPHONE_E_NOT_ENOUGH_DATA;
	} else {
		return IPHONE_E_SUCCESS;
	}
}


uint32 iphone_afc_get_file_handle(iphone_afc_file_t file)
>>>>>>> 201e1ff5
{
	return file->filehandle;
}<|MERGE_RESOLUTION|>--- conflicted
+++ resolved
@@ -938,7 +938,7 @@
 	if (!client || !file)
 		return IPHONE_E_INVALID_ARG;
 	char *buffer = malloc(16);
-	uint32 zero = 0;
+	uint32_t zero = 0;
 	int bytes = 0;
 	uint64_t op = operation;
 
@@ -947,8 +947,8 @@
 	log_debug_msg("afc_lock_file: File handle %i\n", file->filehandle);
 
 	// Send command
-	memcpy(buffer, &file->filehandle, sizeof(uint32));
-	memcpy(buffer + sizeof(uint32), &zero, sizeof(zero));
+	memcpy(buffer, &file->filehandle, sizeof(uint32_t));
+	memcpy(buffer + sizeof(uint32_t), &zero, sizeof(zero));
 	memcpy(buffer + 8, &op, 8);
 
 	client->afc_packet->operation = AFC_FILE_LOCK;
@@ -1073,9 +1073,6 @@
 	}
 }
 
-<<<<<<< HEAD
-uint32_t iphone_afc_get_file_handle(iphone_afc_file_t file)
-=======
 /** Sets the size of a file on the phone without prior opening it.
  * 
  * @param client The client to use to set the file size.
@@ -1123,8 +1120,7 @@
 }
 
 
-uint32 iphone_afc_get_file_handle(iphone_afc_file_t file)
->>>>>>> 201e1ff5
+uint32_t iphone_afc_get_file_handle(iphone_afc_file_t file)
 {
 	return file->filehandle;
 }