--- conflicted
+++ resolved
@@ -21,11 +21,7 @@
 
 #include <stdio.h>
 #include "AFC.h"
-<<<<<<< HEAD
-=======
-#include "plist.h"
-#include "utils.h"
->>>>>>> 5cde5542
+
 
 
 // This is the maximum size an AFC data packet can be
@@ -799,13 +795,9 @@
 {
 	char *acknowledgement = NULL;
 	const int MAXIMUM_WRITE_SIZE = 1 << 15;
-<<<<<<< HEAD
-	uint32_t zero = 0, bytes_loc = 0, segments = (length / MAXIMUM_WRITE_SIZE), current_count = 0, i = 0;
-=======
-	uint32 zero = 0, current_count = 0, i = 0;
-	uint32 segments = (length / MAXIMUM_WRITE_SIZE);
+	uint32_t zero = 0, current_count = 0, i = 0;
+	uint32_t segments = (length / MAXIMUM_WRITE_SIZE);
 	int bytes_loc = 0;
->>>>>>> 5cde5542
 	char *out_buffer = NULL;
 
 	if (!client || !client->afc_packet || !client->connection || !file || !bytes)
@@ -936,12 +928,8 @@
 iphone_error_t iphone_afc_seek_file(iphone_afc_client_t client, iphone_afc_file_t file, int seekpos)
 {
 	char *buffer = (char *) malloc(sizeof(char) * 24);
-<<<<<<< HEAD
-	uint32_t seekto = 0, bytes = 0, zero = 0;
-=======
-	uint32 seekto = 0, zero = 0;
+	uint32_t seekto = 0, zero = 0;
 	int bytes = 0;
->>>>>>> 5cde5542
 
 	if (seekpos < 0)
 		seekpos = file->size - abs(seekpos);
@@ -994,12 +982,8 @@
 iphone_error_t iphone_afc_truncate_file(iphone_afc_client_t client, iphone_afc_file_t file, uint32_t newsize)
 {
 	char *buffer = (char *) malloc(sizeof(char) * 16);
-<<<<<<< HEAD
-	uint32_t bytes = 0, zero = 0;
-=======
 	int bytes = 0;
-	uint32 zero = 0;
->>>>>>> 5cde5542
+	uint32_t zero = 0;
 
 	afc_lock(client);
 
