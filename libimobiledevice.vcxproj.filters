--- conflicted
+++ resolved
@@ -1,4 +1,3 @@
-<<<<<<< HEAD
 ﻿<?xml version="1.0" encoding="utf-8"?>
 <Project ToolsVersion="4.0" xmlns="http://schemas.microsoft.com/developer/msbuild/2003">
   <ItemGroup>
@@ -255,276 +254,11 @@
     <ClCompile Include="common\utils.c">
       <Filter>common</Filter>
     </ClCompile>
-    <ClCompile Include="memory.c">
+    <ClCompile Include="src\memory.c">
       <Filter>src</Filter>
     </ClCompile>
   </ItemGroup>
   <ItemGroup>
     <None Include="libimobiledevice.def" />
   </ItemGroup>
-=======
-﻿<?xml version="1.0" encoding="utf-8"?>
-<Project ToolsVersion="4.0" xmlns="http://schemas.microsoft.com/developer/msbuild/2003">
-  <ItemGroup>
-    <Filter Include="include">
-      <UniqueIdentifier>{8e8f0a26-afee-45b1-9563-6f678de0bc58}</UniqueIdentifier>
-    </Filter>
-    <Filter Include="src">
-      <UniqueIdentifier>{cc34f382-a2c7-49fc-9d09-a069b1dad94b}</UniqueIdentifier>
-    </Filter>
-    <Filter Include="include\libimobiledevice">
-      <UniqueIdentifier>{7a6ba14b-6ba1-4829-821c-0aa2ff2fa302}</UniqueIdentifier>
-    </Filter>
-    <Filter Include="include\windows">
-      <UniqueIdentifier>{441442d7-1464-4988-a4b3-56d9d81f7457}</UniqueIdentifier>
-    </Filter>
-    <Filter Include="common">
-      <UniqueIdentifier>{43a565ca-8bd7-4ffe-94aa-a8d3aad7a5b8}</UniqueIdentifier>
-    </Filter>
-  </ItemGroup>
-  <ItemGroup>
-    <ClInclude Include="include\asprintf.h">
-      <Filter>include</Filter>
-    </ClInclude>
-    <ClInclude Include="include\endianness.h">
-      <Filter>include</Filter>
-    </ClInclude>
-    <ClInclude Include="include\windows\dirent.h">
-      <Filter>include\windows</Filter>
-    </ClInclude>
-    <ClInclude Include="include\windows\unistd.h">
-      <Filter>include\windows</Filter>
-    </ClInclude>
-    <ClInclude Include="include\libimobiledevice\afc.h">
-      <Filter>include\libimobiledevice</Filter>
-    </ClInclude>
-    <ClInclude Include="include\libimobiledevice\diagnostics_relay.h">
-      <Filter>include\libimobiledevice</Filter>
-    </ClInclude>
-    <ClInclude Include="include\libimobiledevice\file_relay.h">
-      <Filter>include\libimobiledevice</Filter>
-    </ClInclude>
-    <ClInclude Include="include\libimobiledevice\heartbeat.h">
-      <Filter>include\libimobiledevice</Filter>
-    </ClInclude>
-    <ClInclude Include="include\libimobiledevice\house_arrest.h">
-      <Filter>include\libimobiledevice</Filter>
-    </ClInclude>
-    <ClInclude Include="include\libimobiledevice\installation_proxy.h">
-      <Filter>include\libimobiledevice</Filter>
-    </ClInclude>
-    <ClInclude Include="include\libimobiledevice\libimobiledevice.h">
-      <Filter>include\libimobiledevice</Filter>
-    </ClInclude>
-    <ClInclude Include="include\libimobiledevice\lockdown.h">
-      <Filter>include\libimobiledevice</Filter>
-    </ClInclude>
-    <ClInclude Include="include\libimobiledevice\misagent.h">
-      <Filter>include\libimobiledevice</Filter>
-    </ClInclude>
-    <ClInclude Include="include\libimobiledevice\mobile_image_mounter.h">
-      <Filter>include\libimobiledevice</Filter>
-    </ClInclude>
-    <ClInclude Include="include\libimobiledevice\mobilebackup.h">
-      <Filter>include\libimobiledevice</Filter>
-    </ClInclude>
-    <ClInclude Include="include\libimobiledevice\mobilebackup2.h">
-      <Filter>include\libimobiledevice</Filter>
-    </ClInclude>
-    <ClInclude Include="include\libimobiledevice\mobilesync.h">
-      <Filter>include\libimobiledevice</Filter>
-    </ClInclude>
-    <ClInclude Include="include\libimobiledevice\notification_proxy.h">
-      <Filter>include\libimobiledevice</Filter>
-    </ClInclude>
-    <ClInclude Include="include\libimobiledevice\restore.h">
-      <Filter>include\libimobiledevice</Filter>
-    </ClInclude>
-    <ClInclude Include="include\libimobiledevice\sbservices.h">
-      <Filter>include\libimobiledevice</Filter>
-    </ClInclude>
-    <ClInclude Include="include\libimobiledevice\screenshotr.h">
-      <Filter>include\libimobiledevice</Filter>
-    </ClInclude>
-    <ClInclude Include="include\libimobiledevice\service.h">
-      <Filter>include\libimobiledevice</Filter>
-    </ClInclude>
-    <ClInclude Include="include\libimobiledevice\syslog_relay.h">
-      <Filter>include\libimobiledevice</Filter>
-    </ClInclude>
-    <ClInclude Include="include\libimobiledevice\webinspector.h">
-      <Filter>include\libimobiledevice</Filter>
-    </ClInclude>
-    <ClInclude Include="src\afc.h">
-      <Filter>src</Filter>
-    </ClInclude>
-    <ClInclude Include="src\device_link_service.h">
-      <Filter>src</Filter>
-    </ClInclude>
-    <ClInclude Include="src\diagnostics_relay.h">
-      <Filter>src</Filter>
-    </ClInclude>
-    <ClInclude Include="src\file_relay.h">
-      <Filter>src</Filter>
-    </ClInclude>
-    <ClInclude Include="src\heartbeat.h">
-      <Filter>src</Filter>
-    </ClInclude>
-    <ClInclude Include="src\house_arrest.h">
-      <Filter>src</Filter>
-    </ClInclude>
-    <ClInclude Include="src\idevice.h">
-      <Filter>src</Filter>
-    </ClInclude>
-    <ClInclude Include="src\installation_proxy.h">
-      <Filter>src</Filter>
-    </ClInclude>
-    <ClInclude Include="src\lockdown.h">
-      <Filter>src</Filter>
-    </ClInclude>
-    <ClInclude Include="src\misagent.h">
-      <Filter>src</Filter>
-    </ClInclude>
-    <ClInclude Include="src\mobile_image_mounter.h">
-      <Filter>src</Filter>
-    </ClInclude>
-    <ClInclude Include="src\mobilebackup.h">
-      <Filter>src</Filter>
-    </ClInclude>
-    <ClInclude Include="src\mobilebackup2.h">
-      <Filter>src</Filter>
-    </ClInclude>
-    <ClInclude Include="src\mobilesync.h">
-      <Filter>src</Filter>
-    </ClInclude>
-    <ClInclude Include="src\notification_proxy.h">
-      <Filter>src</Filter>
-    </ClInclude>
-    <ClInclude Include="src\property_list_service.h">
-      <Filter>src</Filter>
-    </ClInclude>
-    <ClInclude Include="src\restore.h">
-      <Filter>src</Filter>
-    </ClInclude>
-    <ClInclude Include="src\sbservices.h">
-      <Filter>src</Filter>
-    </ClInclude>
-    <ClInclude Include="src\screenshotr.h">
-      <Filter>src</Filter>
-    </ClInclude>
-    <ClInclude Include="src\service.h">
-      <Filter>src</Filter>
-    </ClInclude>
-    <ClInclude Include="src\syslog_relay.h">
-      <Filter>src</Filter>
-    </ClInclude>
-    <ClInclude Include="src\webinspector.h">
-      <Filter>src</Filter>
-    </ClInclude>
-    <ClInclude Include="common\debug.h">
-      <Filter>common</Filter>
-    </ClInclude>
-    <ClInclude Include="common\socket.h">
-      <Filter>common</Filter>
-    </ClInclude>
-    <ClInclude Include="common\thread.h">
-      <Filter>common</Filter>
-    </ClInclude>
-    <ClInclude Include="common\userpref.h">
-      <Filter>common</Filter>
-    </ClInclude>
-    <ClInclude Include="common\utils.h">
-      <Filter>common</Filter>
-    </ClInclude>
-  </ItemGroup>
-  <ItemGroup>
-    <ClCompile Include="src\afc.c">
-      <Filter>src</Filter>
-    </ClCompile>
-    <ClCompile Include="src\device_link_service.c">
-      <Filter>src</Filter>
-    </ClCompile>
-    <ClCompile Include="src\diagnostics_relay.c">
-      <Filter>src</Filter>
-    </ClCompile>
-    <ClCompile Include="src\file_relay.c">
-      <Filter>src</Filter>
-    </ClCompile>
-    <ClCompile Include="src\heartbeat.c">
-      <Filter>src</Filter>
-    </ClCompile>
-    <ClCompile Include="src\house_arrest.c">
-      <Filter>src</Filter>
-    </ClCompile>
-    <ClCompile Include="src\idevice.c">
-      <Filter>src</Filter>
-    </ClCompile>
-    <ClCompile Include="src\installation_proxy.c">
-      <Filter>src</Filter>
-    </ClCompile>
-    <ClCompile Include="src\lockdown.c">
-      <Filter>src</Filter>
-    </ClCompile>
-    <ClCompile Include="src\misagent.c">
-      <Filter>src</Filter>
-    </ClCompile>
-    <ClCompile Include="src\mobile_image_mounter.c">
-      <Filter>src</Filter>
-    </ClCompile>
-    <ClCompile Include="src\mobilebackup.c">
-      <Filter>src</Filter>
-    </ClCompile>
-    <ClCompile Include="src\mobilebackup2.c">
-      <Filter>src</Filter>
-    </ClCompile>
-    <ClCompile Include="src\mobilesync.c">
-      <Filter>src</Filter>
-    </ClCompile>
-    <ClCompile Include="src\notification_proxy.c">
-      <Filter>src</Filter>
-    </ClCompile>
-    <ClCompile Include="src\property_list_service.c">
-      <Filter>src</Filter>
-    </ClCompile>
-    <ClCompile Include="src\restore.c">
-      <Filter>src</Filter>
-    </ClCompile>
-    <ClCompile Include="src\sbservices.c">
-      <Filter>src</Filter>
-    </ClCompile>
-    <ClCompile Include="src\screenshotr.c">
-      <Filter>src</Filter>
-    </ClCompile>
-    <ClCompile Include="src\service.c">
-      <Filter>src</Filter>
-    </ClCompile>
-    <ClCompile Include="src\syslog_relay.c">
-      <Filter>src</Filter>
-    </ClCompile>
-    <ClCompile Include="src\webinspector.c">
-      <Filter>src</Filter>
-    </ClCompile>
-    <ClCompile Include="common\debug.c">
-      <Filter>common</Filter>
-    </ClCompile>
-    <ClCompile Include="common\socket.c">
-      <Filter>common</Filter>
-    </ClCompile>
-    <ClCompile Include="common\thread.c">
-      <Filter>common</Filter>
-    </ClCompile>
-    <ClCompile Include="common\userpref.c">
-      <Filter>common</Filter>
-    </ClCompile>
-    <ClCompile Include="common\utils.c">
-      <Filter>common</Filter>
-    </ClCompile>
-    <ClCompile Include="src\memory.c">
-      <Filter>src</Filter>
-    </ClCompile>
-  </ItemGroup>
-  <ItemGroup>
-    <None Include="libimobiledevice.def" />
-  </ItemGroup>
->>>>>>> 61557919
 </Project>