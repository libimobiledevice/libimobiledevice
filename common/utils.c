--- conflicted
+++ resolved
@@ -120,16 +120,12 @@
 	s = va_arg(args, char *);
 	len -= strlen(str);
 	while (s) {
-<<<<<<< HEAD
-		dest = stpcpy(dest, len, s);
+#ifdef _MSC_VER
+		dest = stpcpy_s(dest, len, s);
+#else
+		dest = stpcpy(dest, s);
+#endif
 		len -= strlen(s);
-=======
-#ifdef _MSC_VER
-		dest = stpcpy_s(dest, len, s);
-#else
-		dest = stpcpy(dest, s);
-#endif
->>>>>>> 7b9017db
 		s = va_arg(args, char *);
 	}
 	va_end(args);
